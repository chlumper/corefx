// Licensed to the .NET Foundation under one or more agreements.
// The .NET Foundation licenses this file to you under the MIT license.
// See the LICENSE file in the project root for more information.

<<<<<<< HEAD
=======
#pragma warning disable 1634, 1691
>>>>>>> a8a8dfe4

namespace Microsoft.ServiceModel.Syndication
{
    using Microsoft.ServiceModel.Syndication.Resources;
    using System;
    using System.Collections.Generic;
    using System.Diagnostics.CodeAnalysis;
    using System.Globalization;
    using System.Text;
    using System.Threading.Tasks;
    using System.Xml;
    using System.Xml.Schema;
    using System.Xml.Serialization;


    [XmlRoot(ElementName = Rss20Constants.RssTag, Namespace = Rss20Constants.Rss20Namespace)]
    public class Rss20FeedFormatter : SyndicationFeedFormatter
    {
        private static readonly XmlQualifiedName s_rss20Domain = new XmlQualifiedName(Rss20Constants.DomainTag, string.Empty);
        private static readonly XmlQualifiedName s_rss20Length = new XmlQualifiedName(Rss20Constants.LengthTag, string.Empty);
        private static readonly XmlQualifiedName s_rss20Type = new XmlQualifiedName(Rss20Constants.TypeTag, string.Empty);
        private static readonly XmlQualifiedName s_rss20Url = new XmlQualifiedName(Rss20Constants.UrlTag, string.Empty);
        private const string Rfc822OutputLocalDateTimeFormat = "ddd, dd MMM yyyy HH:mm:ss zzz";
        private const string Rfc822OutputUtcDateTimeFormat = "ddd, dd MMM yyyy HH:mm:ss Z";

        private Atom10FeedFormatter _atomSerializer;
        private Type _feedType;
        private int _maxExtensionSize;
        private bool _preserveAttributeExtensions;
        private bool _preserveElementExtensions;
        private bool _serializeExtensionsAsAtom;
<<<<<<< HEAD

        //Custom Parsers
        public Func<string, XmlReader, DateTimeOffset> DateParser { get; set; } // ParseDate
        //public Func<XmlReader, TextSyndicationContent> TitleParser { get; set; }
        //public Func<XmlReader, TextSyndicationContent> DescriptionParser { get; set; }
        //public Func<XmlReader, string> LanguageParser { get; set; }
        //public Func<XmlReader, TextSyndicationContent> CopyrightParser { get; set; }
        //public Func<XmlReader, string> GeneratorParser { get; set; }
        //public Func<XmlReader, Uri, SyndicationLink> OnReadLink { get; set; }
        //public Func<XmlReader, SyndicationFeed, SyndicationPerson> ManagingEditorParser { get; set; }
        //public Func<XmlReader, SyndicationFeed, bool> ImageParser { get; set; }
        //public Func<XmlReader,SyndicationFeed,SyndicationItem> ItemParser { get; set; }
        //public Func<XmlReader, SyndicationFeed, SyndicationCategory> FeedCategoryParser { get; set; }



        private async Task<bool> OnReadImage(XmlReaderWrapper reader, SyndicationFeed result)
        {
            await reader.ReadStartElementAsync();
            while (await reader.IsStartElementAsync())
            {
                if (await reader.IsStartElementAsync(Rss20Constants.UrlTag, Rss20Constants.Rss20Namespace))
                {
                    result.ImageUrl = new Uri(await reader.ReadElementStringAsync(), UriKind.RelativeOrAbsolute);
                }
                else if(await reader.IsStartElementAsync("link",Rss20Constants.Rss20Namespace))
                {
                    result.ImageLink = new Uri(await reader.ReadElementStringAsync(), UriKind.RelativeOrAbsolute);
                }
                else if (await reader.IsStartElementAsync("title", Rss20Constants.Rss20Namespace))
                {
                    result.ImageTitle = new TextSyndicationContent(await reader.ReadElementStringAsync());
                }
            }
            await reader.ReadEndElementAsync(); // image
            return true;
        }

        //private SyndicationItem OnReadItem(XmlReaderWrapper reader, SyndicationFeed result)
        //{
        //    //return ReadItem(reader,result);
        //}
        private TextSyndicationContent OnReadTitle(XmlReader reader)
        {
            return new TextSyndicationContent(reader.ReadElementString());
        }

        private TextSyndicationContent DescriptionParserAction(XmlReader reader)
        {
            return new TextSyndicationContent(reader.ReadElementString());
        }

        private String LanguageParserAction(XmlReader reader)
        {
            return reader.ReadElementString();
        }

        private TextSyndicationContent CopyrightParserAction(XmlReader reader)
        {
            return new TextSyndicationContent(reader.ReadElementString());
        }

        private string GeneratorParserAction(XmlReader reader)
        {
            //XmlReaderWrapper readerWrapped = 
            return reader.ReadElementString();
        }

        //private SyndicationPerson ManagingEditorParserAction(XmlReaderWrapper reader, SyndicationFeed feed)
        //{
        //    //person = new SyndicationPerson();
        //    SyndicationPerson result = CreatePerson(feed);
        //    ReadPerson(reader, result);
        //    return result;
        //}

        //private SyndicationLink LinkParserAction(XmlReaderWrapper reader, Uri baseUri)
        //{
        //    return ReadAlternateLink(reader, baseUri);
        //}


        private void LoadDefaultParsers()
        {
            DateParser = DateParserAction;
            //TitleParser = OnReadTitle;
            //DescriptionParser = DescriptionParserAction;
            //LanguageParser = LanguageParserAction;
            //CopyrightParser = CopyrightParserAction;
            //GeneratorParser = GeneratorParserAction;
            ////ManagingEditorParser = ManagingEditorParserAction;
            ////OnReadLink = LinkParserAction;
            ////FeedCategoryParser = ReadCategory;
            ////ItemParser = OnReadItem;
            //ImageParser = OnReadImage;
        }
=======
>>>>>>> a8a8dfe4

        public Rss20FeedFormatter()
            : this(typeof(SyndicationFeed))
        {
            //Setting default parsers
            LoadDefaultParsers();
        }

        public Rss20FeedFormatter(Type feedTypeToCreate)
            : base()
        {
            if (feedTypeToCreate == null)
            {
                throw new ArgumentNullException("feedTypeToCreate");
            }
            if (!typeof(SyndicationFeed).IsAssignableFrom(feedTypeToCreate))
            {
                throw new ArgumentException(String.Format(SR.InvalidObjectTypePassed, "feedTypeToCreate", "SyndicationFeed"));
            }
            _serializeExtensionsAsAtom = true;
            _maxExtensionSize = int.MaxValue;
            _preserveElementExtensions = true;
            _preserveAttributeExtensions = true;
            _atomSerializer = new Atom10FeedFormatter(feedTypeToCreate);
            _feedType = feedTypeToCreate;
<<<<<<< HEAD

            LoadDefaultParsers();
=======
>>>>>>> a8a8dfe4
        }

        public Rss20FeedFormatter(SyndicationFeed feedToWrite)
            : this(feedToWrite, true)
        {
        }

        public Rss20FeedFormatter(SyndicationFeed feedToWrite, bool serializeExtensionsAsAtom)
            : base(feedToWrite)
        {
            // No need to check that the parameter passed is valid - it is checked by the c'tor of the base class
            _serializeExtensionsAsAtom = serializeExtensionsAsAtom;
            _maxExtensionSize = int.MaxValue;
            _preserveElementExtensions = true;
            _preserveAttributeExtensions = true;
            _atomSerializer = new Atom10FeedFormatter(this.Feed);
            _feedType = feedToWrite.GetType();
        }

        public bool PreserveAttributeExtensions
        {
            get { return _preserveAttributeExtensions; }
            set { _preserveAttributeExtensions = value; }
        }

        public bool PreserveElementExtensions
        {
            get { return _preserveElementExtensions; }
            set { _preserveElementExtensions = value; }
        }

        public bool SerializeExtensionsAsAtom
        {
            get { return _serializeExtensionsAsAtom; }
            set { _serializeExtensionsAsAtom = value; }
        }

        public override string Version
        {
            get { return SyndicationVersions.Rss20; }
        }

        protected Type FeedType
        {
            get
            {
                return _feedType;
            }
        }

        public override bool CanRead(XmlReader reader)
        {
            if (reader == null)
            {
                throw new ArgumentNullException("reader");
            }

            return reader.IsStartElement(Rss20Constants.RssTag, Rss20Constants.Rss20Namespace);
        }

        public override async Task ReadFromAsync(XmlReader reader)
        {
            if (!CanRead(reader))
            {
                throw new XmlException(String.Format(SR.UnknownFeedXml, reader.LocalName, reader.NamespaceURI));
            }

            SetFeed(CreateFeedInstance());
            await ReadXmlAsync(XmlReaderWrapper.CreateFromReader(reader), this.Feed);
        }

        async Task WriteXml(XmlWriter writer)
        {
            if (writer == null)
            {
                throw new ArgumentNullException("writer");
            }

            await WriteFeedAsync(XmlWriterWrapper.CreateFromWriter( writer) );
        }

        public override async Task WriteTo(XmlWriter writer)
        {
            if (writer == null)
            {
                throw new ArgumentNullException("writer");
            }

            XmlWriterWrapper writerWrapped = XmlWriterWrapper.CreateFromWriter(writer);

            await writerWrapped.WriteStartElementAsync(Rss20Constants.RssTag, Rss20Constants.Rss20Namespace);
            await WriteFeedAsync(writerWrapped);
            await writerWrapped.WriteEndElementAsync();
        }

        protected internal override void SetFeed(SyndicationFeed feed)
        {
            base.SetFeed(feed);
            _atomSerializer.SetFeed(this.Feed);
        }

        async Task ReadItemFromAsync(XmlReaderWrapper reader, SyndicationItem result, Uri feedBaseUri)
        {
            result.BaseUri = feedBaseUri;
            await reader.MoveToContentAsync();
            bool isEmpty = reader.IsEmptyElement;
            if (reader.HasAttributes)
            {
                while (reader.MoveToNextAttribute())
                {
                    string ns = reader.NamespaceURI;
                    string name = reader.LocalName;
                    if (name == "base" && ns == Atom10FeedFormatter.XmlNs)
                    {
                        result.BaseUri = FeedUtils.CombineXmlBase(result.BaseUri, await reader.GetValueAsync());
                        continue;
                    }
                    if (FeedUtils.IsXmlns(name, ns) || FeedUtils.IsXmlSchemaType(name, ns))
                    {
                        continue;
                    }
                    string val = await reader.GetValueAsync();
                    if (!TryParseAttribute(name, ns, val, result, this.Version))
                    {
                        if (_preserveAttributeExtensions)
                        {
                            result.AttributeExtensions.Add(new XmlQualifiedName(name, ns), val);
                        }
                    }
                }
            }

            await reader.ReadStartElementAsync();

            if (!isEmpty)
            {
                string fallbackAlternateLink = null;
                XmlDictionaryWriter extWriter = null;
                bool readAlternateLink = false;
                try
                {
                    XmlBuffer buffer = null;
                    while (await reader.IsStartElementAsync())
                    {
                        bool notHandled = false;
                        if (await reader.MoveToContentAsync() == XmlNodeType.Element && reader.NamespaceURI == Rss20Constants.Rss20Namespace)
                        {
                            switch (reader.LocalName)
                            {
                                case Rss20Constants.TitleTag:
                                    result.Title = new TextSyndicationContent(await reader.ReadElementStringAsync());
                                    break;

                                case Rss20Constants.LinkTag:
                                    result.Links.Add(await ReadAlternateLinkAsync(reader, result.BaseUri));
                                    readAlternateLink = true;
                                    break;

                                case Rss20Constants.DescriptionTag:
                                    result.Summary = new TextSyndicationContent(await reader.ReadElementStringAsync());
                                    break;

                                case Rss20Constants.AuthorTag:
                                    result.Authors.Add(await ReadPersonAsync(reader, result));
                                    break;

                                case Rss20Constants.CategoryTag:
                                    result.Categories.Add(await ReadCategoryAsync(reader, result));
                                    break;

                                case Rss20Constants.EnclosureTag:
                                    result.Links.Add(await ReadMediaEnclosureAsync(reader, result.BaseUri));

                                    break;

                                case Rss20Constants.GuidTag:
                                    {
                                        bool isPermalink = true;
                                        string permalinkString = reader.GetAttribute(Rss20Constants.IsPermaLinkTag, Rss20Constants.Rss20Namespace);
                                        if (permalinkString != null && permalinkString.ToUpperInvariant() == "FALSE")
                                        {
                                            isPermalink = false;
                                        }

                                        result.Id = await reader.ReadElementStringAsync();
                                        if (isPermalink)
                                        {
                                            fallbackAlternateLink = result.Id;
                                        }

                                        break;
                                    }

                                case Rss20Constants.PubDateTag:
                                    {
                                        bool canReadContent = !reader.IsEmptyElement;
                                        await reader.ReadStartElementAsync();
                                        if (canReadContent)
                                        {
                                            string str = await reader.ReadStringAsync();
                                            if (!string.IsNullOrEmpty(str))
                                            {
                                                result.PublishDate = DateParser(str, reader);
                                            }

                                            await reader.ReadEndElementAsync();
                                        }

                                        break;
                                    }

                                case Rss20Constants.SourceTag:
                                    {
                                        SyndicationFeed feed = new SyndicationFeed();
                                        if (reader.HasAttributes)
                                        {
                                            while (reader.MoveToNextAttribute())
                                            {
                                                string ns = reader.NamespaceURI;
                                                string name = reader.LocalName;
                                                if (FeedUtils.IsXmlns(name, ns))
                                                {
                                                    continue;
                                                }
                                                string val = await reader.GetValueAsync();
                                                if (name == Rss20Constants.UrlTag && ns == Rss20Constants.Rss20Namespace)
                                                {
                                                    feed.Links.Add(SyndicationLink.CreateSelfLink(new Uri(val, UriKind.RelativeOrAbsolute)));
                                                }
                                                else if (!FeedUtils.IsXmlns(name, ns))
                                                {
                                                    if (_preserveAttributeExtensions)
                                                    {
                                                        feed.AttributeExtensions.Add(new XmlQualifiedName(name, ns), val);
                                                    }
                                                }
                                            }
                                        }
                                        string feedTitle = await reader.ReadElementStringAsync();
                                        feed.Title = new TextSyndicationContent(feedTitle);
                                        result.SourceFeed = feed;

                                        break;
                                    }

                                default:
                                    notHandled = true;
                                    break;
                            }
                        }
                        else
                        {
                            notHandled = true;
                        }

                        if (notHandled)
                        {
                            bool parsedExtension = _serializeExtensionsAsAtom && _atomSerializer.TryParseItemElementFromAsync(reader, result).Result;

                            if (!parsedExtension)
                            {
                                parsedExtension = TryParseElement(reader, result, this.Version);
                            }

                            if (!parsedExtension)
                            {
                                if (_preserveElementExtensions)
                                {
                                    if (buffer == null)
                                    {
                                        buffer = new XmlBuffer(_maxExtensionSize);
                                        extWriter = buffer.OpenSection(XmlDictionaryReaderQuotas.Max);
                                        extWriter.WriteStartElement(Rss20Constants.ExtensionWrapperTag);
                                    }

                                    await XmlReaderWrapper.WriteNodeAsync(extWriter, reader, false);
                                }
                                else
                                {
                                    await reader.SkipAsync();
                                }
                            }
                        }
                    }

                    LoadElementExtensions(buffer, extWriter, result);
                }
                finally
                {
                    if (extWriter != null)
                    {
                        ((IDisposable)extWriter).Dispose();
                    }
                }

                await reader.ReadEndElementAsync(); // item

                if (!readAlternateLink && fallbackAlternateLink != null)
                {
                    result.Links.Add(SyndicationLink.CreateAlternateLink(new Uri(fallbackAlternateLink, UriKind.RelativeOrAbsolute)));
                    readAlternateLink = true;
                }

                // if there's no content and no alternate link set the summary as the item content
                if (result.Content == null && !readAlternateLink)
                {
                    result.Content = result.Summary;
                    result.Summary = null;
                }
            }
        }

        internal async Task ReadItemFromAsync(XmlReaderWrapper reader, SyndicationItem result)
        {
            await ReadItemFromAsync(reader, result, null);
        }

        internal async Task WriteItemContentsAsync(XmlWriter writer, SyndicationItem item)
        {
            XmlWriterWrapper writerWrapped = XmlWriterWrapper.CreateFromWriter(writer);
            await WriteItemContentsAsync(writerWrapped, item, null);
        }

        protected override SyndicationFeed CreateFeedInstance()
        {
            return SyndicationFeedFormatter.CreateFeedInstance(_feedType);
        }

        protected virtual async Task<SyndicationItem> ReadItemAsync(XmlReader reader, SyndicationFeed feed)
        {
            if (feed == null)
            {
                throw new ArgumentNullException("feed");
            }
            if (reader == null)
            {
                throw new ArgumentNullException("reader");
            }
            SyndicationItem item = CreateItem(feed);
            XmlReaderWrapper readerWrapper = XmlReaderWrapper.CreateFromReader(reader);
            await ReadItemFromAsync(readerWrapper, item, feed.BaseUri); // delegate => ItemParser(reader,item,feed.BaseUri);//
            return item;
        }

        protected virtual async Task WriteItemAsync(XmlWriter writer, SyndicationItem item, Uri feedBaseUri)
        {
            XmlWriterWrapper writerWrapped = XmlWriterWrapper.CreateFromWriter(writer);

            await writerWrapped.WriteStartElementAsync(Rss20Constants.ItemTag, Rss20Constants.Rss20Namespace);
            await WriteItemContentsAsync(writerWrapped, item, feedBaseUri);
            await writerWrapped.WriteEndElementAsync();
        }

        protected virtual async Task WriteItemsAsync(XmlWriter writer, IEnumerable<SyndicationItem> items, Uri feedBaseUri)
        {
            if (items == null)
            {
                return;
            }
            foreach (SyndicationItem item in items)
            {
<<<<<<< HEAD
                await this.WriteItemAsync(writer, item, feedBaseUri);
=======
                this.WriteItem(writer, item, feedBaseUri);
            }
        }

        private static DateTimeOffset DateFromString(string dateTimeString, XmlReader reader)
        {
            StringBuilder dateTimeStringBuilder = new StringBuilder(dateTimeString.Trim());
            if (dateTimeStringBuilder.Length < 18)
            {
                throw DiagnosticUtility.ExceptionUtility.ThrowHelperError(
                    new XmlException(FeedUtils.AddLineInfo(reader,
                    SR.ErrorParsingDateTime)));
            }
            if (dateTimeStringBuilder[3] == ',')
            {
                // There is a leading (e.g.) "Tue, ", strip it off
                dateTimeStringBuilder.Remove(0, 4);
                // There's supposed to be a space here but some implementations dont have one
                RemoveExtraWhiteSpaceAtStart(dateTimeStringBuilder);
            }
            ReplaceMultipleWhiteSpaceWithSingleWhiteSpace(dateTimeStringBuilder);
            if (char.IsDigit(dateTimeStringBuilder[1]))
            {
                // two-digit day, we are good
            }
            else
            {
                dateTimeStringBuilder.Insert(0, '0');
            }
            if (dateTimeStringBuilder.Length < 19)
            {
                throw DiagnosticUtility.ExceptionUtility.ThrowHelperError(
                    new XmlException(FeedUtils.AddLineInfo(reader,
                    SR.ErrorParsingDateTime)));
            }
            bool thereAreSeconds = (dateTimeStringBuilder[17] == ':');
            int timeZoneStartIndex;
            if (thereAreSeconds)
            {
                timeZoneStartIndex = 21;
            }
            else
            {
                timeZoneStartIndex = 18;
            }
            string timeZoneSuffix = dateTimeStringBuilder.ToString().Substring(timeZoneStartIndex);
            dateTimeStringBuilder.Remove(timeZoneStartIndex, dateTimeStringBuilder.Length - timeZoneStartIndex);
            bool isUtc;
            dateTimeStringBuilder.Append(NormalizeTimeZone(timeZoneSuffix, out isUtc));
            string wellFormattedString = dateTimeStringBuilder.ToString();

            DateTimeOffset theTime;
            string parseFormat;
            if (thereAreSeconds)
            {
                parseFormat = "dd MMM yyyy HH:mm:ss zzz";
            }
            else
            {
                parseFormat = "dd MMM yyyy HH:mm zzz";
            }
            if (DateTimeOffset.TryParseExact(wellFormattedString, parseFormat,
                CultureInfo.InvariantCulture.DateTimeFormat,
                (isUtc ? DateTimeStyles.AdjustToUniversal : DateTimeStyles.None), out theTime))
            {
                return theTime;
>>>>>>> a8a8dfe4
            }
        }

        private static string NormalizeTimeZone(string rfc822TimeZone, out bool isUtc)
        {
            isUtc = false;
            // return a string in "-08:00" format
            if (rfc822TimeZone[0] == '+' || rfc822TimeZone[0] == '-')
            {
                // the time zone is supposed to be 4 digits but some feeds omit the initial 0
                StringBuilder result = new StringBuilder(rfc822TimeZone);
                if (result.Length == 4)
                {
                    // the timezone is +/-HMM. Convert to +/-HHMM
                    result.Insert(1, '0');
                }
                result.Insert(3, ':');
                return result.ToString();
            }
            switch (rfc822TimeZone)
            {
                case "UT":
                case "Z":
                    isUtc = true;
                    return "-00:00";
                case "GMT":
                    return "-00:00";
                case "A":
                    return "-01:00";
                case "B":
                    return "-02:00";
                case "C":
                    return "-03:00";
                case "D":
                case "EDT":
                    return "-04:00";
                case "E":
                case "EST":
                case "CDT":
                    return "-05:00";
                case "F":
                case "CST":
                case "MDT":
                    return "-06:00";
                case "G":
                case "MST":
                case "PDT":
                    return "-07:00";
                case "H":
                case "PST":
                    return "-08:00";
                case "I":
                    return "-09:00";
                case "K":
                    return "-10:00";
                case "L":
                    return "-11:00";
                case "M":
                    return "-12:00";
                case "N":
                    return "+01:00";
                case "O":
                    return "+02:00";
                case "P":
                    return "+03:00";
                case "Q":
                    return "+04:00";
                case "R":
                    return "+05:00";
                case "S":
                    return "+06:00";
                case "T":
                    return "+07:00";
                case "U":
                    return "+08:00";
                case "V":
                    return "+09:00";
                case "W":
                    return "+10:00";
                case "X":
                    return "+11:00";
                case "Y":
                    return "+12:00";
                default:
                    return "";
            }
        }

<<<<<<< HEAD
        private static async Task ReadSkipHoursAsync(XmlReaderWrapper reader, SyndicationFeed result)
        {
            await reader.ReadStartElementAsync();

            while (await reader.IsStartElementAsync())
            {

                if(reader.LocalName == Rss20Constants.HourTag)
                {
                    int hour = int.Parse(await reader.ReadElementStringAsync());

                    if (hour < 0 || hour > 24)
                    {
                        throw new ArgumentException("The hour can't be lower than 0 or greater than 24");
                    }

                    result.SkipHours.Add(hour);
                }
                else
                {
                    await reader.SkipAsync();
                }

            }

            await reader.ReadEndElementAsync();
        }

        private static async Task ReadSkipDaysAsync(XmlReaderWrapper reader, SyndicationFeed result)
        {
            await reader.ReadStartElementAsync();

            while (await reader.IsStartElementAsync())
            {
                if (reader.LocalName == Rss20Constants.DayTag)
                {
                    string day = await reader.ReadElementStringAsync();
                    result.SkipDays.Add(day);
                }
                else
                {
                    await reader.SkipAsync();

                }
            }

            await reader.ReadEndElementAsync();
        }

        public static void RemoveExtraWhiteSpaceAtStart(StringBuilder stringBuilder)
=======
        private static void RemoveExtraWhiteSpaceAtStart(StringBuilder stringBuilder)
>>>>>>> a8a8dfe4
        {
            int i = 0;
            while (i < stringBuilder.Length)
            {
                if (!char.IsWhiteSpace(stringBuilder[i]))
                {
                    break;
                }
                ++i;
            }
            if (i > 0)
            {
                stringBuilder.Remove(0, i);
            }
        }

<<<<<<< HEAD
        public static void ReplaceMultipleWhiteSpaceWithSingleWhiteSpace(StringBuilder builder)
=======
        private static void ReplaceMultipleWhiteSpaceWithSingleWhiteSpace(StringBuilder builder)
>>>>>>> a8a8dfe4
        {
            int index = 0;
            int whiteSpaceStart = -1;
            while (index < builder.Length)
            {
                if (char.IsWhiteSpace(builder[index]))
                {
                    if (whiteSpaceStart < 0)
                    {
                        whiteSpaceStart = index;
                        // normalize all white spaces to be ' ' so that the date time parsing works
                        builder[index] = ' ';
                    }
                }
                else if (whiteSpaceStart >= 0)
                {
                    if (index > whiteSpaceStart + 1)
                    {
                        // there are at least 2 spaces... replace by 1
                        builder.Remove(whiteSpaceStart, index - whiteSpaceStart - 1);
                        index = whiteSpaceStart + 1;
                    }
                    whiteSpaceStart = -1;
                }
                ++index;
            }
            // we have already trimmed the start and end so there cannot be a trail of white spaces in the end
        }

        private string AsString(DateTimeOffset dateTime)
        {
            if (dateTime.Offset == Atom10FeedFormatter.zeroOffset)
            {
                return dateTime.ToUniversalTime().ToString(Rfc822OutputUtcDateTimeFormat, CultureInfo.InvariantCulture);
            }
            else
            {
                StringBuilder sb = new StringBuilder(dateTime.ToString(Rfc822OutputLocalDateTimeFormat, CultureInfo.InvariantCulture));
                // the zzz in Rfc822OutputLocalDateTimeFormat makes the timezone e.g. "-08:00" but we require e.g. "-0800" without the ':'
                sb.Remove(sb.Length - 3, 1);
                return sb.ToString();
            }
        }

<<<<<<< HEAD
        private async Task<SyndicationLink> ReadAlternateLinkAsync(XmlReaderWrapper reader, Uri baseUri)
=======
        private SyndicationLink ReadAlternateLink(XmlReader reader, Uri baseUri)
>>>>>>> a8a8dfe4
        {
            SyndicationLink link = new SyndicationLink();
            link.BaseUri = baseUri;
            link.RelationshipType = Atom10Constants.AlternateTag;
            if (reader.HasAttributes)
            {
                while (reader.MoveToNextAttribute())
                {
                    if (reader.LocalName == "base" && reader.NamespaceURI == Atom10FeedFormatter.XmlNs)
                    {
                        link.BaseUri = FeedUtils.CombineXmlBase(link.BaseUri, await reader.GetValueAsync());
                    }
                    else if (!FeedUtils.IsXmlns(reader.LocalName, reader.NamespaceURI))
                    {
                        if (this.PreserveAttributeExtensions)
                        {
                            link.AttributeExtensions.Add(new XmlQualifiedName(reader.LocalName, reader.NamespaceURI), await reader.GetValueAsync());
                        }
                    }
                }
            }
<<<<<<< HEAD
            string uri = await reader.ReadElementStringAsync();
=======
            string uri = reader.ReadElementString();
>>>>>>> a8a8dfe4
            link.Uri = new Uri(uri, UriKind.RelativeOrAbsolute);
            return link;
        }

<<<<<<< HEAD
        async Task<SyndicationCategory> ReadCategoryAsync(XmlReaderWrapper reader, SyndicationFeed feed)
=======
        private SyndicationCategory ReadCategory(XmlReader reader, SyndicationFeed feed)
>>>>>>> a8a8dfe4
        {
            SyndicationCategory result = CreateCategory(feed);
            await ReadCategoryAsync(reader, result);
            return result;
        }

<<<<<<< HEAD
        async Task ReadCategoryAsync(XmlReaderWrapper reader, SyndicationCategory category)
=======
        private SyndicationCategory ReadCategory(XmlReader reader, SyndicationItem item)
        {
            SyndicationCategory result = CreateCategory(item);
            ReadCategory(reader, result);
            return result;
        }

        private void ReadCategory(XmlReader reader, SyndicationCategory category)
>>>>>>> a8a8dfe4
        {
            bool isEmpty = reader.IsEmptyElement;
            if (reader.HasAttributes)
            {
                while (reader.MoveToNextAttribute())
                {
                    string ns = reader.NamespaceURI;
                    string name = reader.LocalName;
                    if (FeedUtils.IsXmlns(name, ns))
                    {
                        continue;
                    }
                    string val = await reader.GetValueAsync();
                    if (name == Rss20Constants.DomainTag && ns == Rss20Constants.Rss20Namespace)
                    {
                        category.Scheme = val;
                    }
                    else if (!TryParseAttribute(name, ns, val, category, this.Version))
                    {
                        if (_preserveAttributeExtensions)
                        {
                            category.AttributeExtensions.Add(new XmlQualifiedName(name, ns), val);
                        }
                    }
                }
            }

            await reader.ReadStartElementAsync(Rss20Constants.CategoryTag, Rss20Constants.Rss20Namespace);

            if (!isEmpty)
            {
                category.Name = await reader.ReadStringAsync();
                await reader.ReadEndElementAsync();
            }
        }

<<<<<<< HEAD
        async Task<SyndicationCategory> ReadCategoryAsync(XmlReaderWrapper reader, SyndicationItem item)
=======
        private void ReadFeed(XmlReader reader)
>>>>>>> a8a8dfe4
        {
            SyndicationCategory result = CreateCategory(item);
            await ReadCategoryAsync(reader, result);
            return result;
        }

<<<<<<< HEAD
        

        async Task<SyndicationLink> ReadMediaEnclosureAsync(XmlReaderWrapper reader, Uri baseUri)
=======
        private void ReadItemFrom(XmlReader reader, SyndicationItem result, Uri feedBaseUri)
        {
            try
            {
                result.BaseUri = feedBaseUri;
                reader.MoveToContent();
                bool isEmpty = reader.IsEmptyElement;
                if (reader.HasAttributes)
                {
                    while (reader.MoveToNextAttribute())
                    {
                        string ns = reader.NamespaceURI;
                        string name = reader.LocalName;
                        if (name == "base" && ns == Atom10FeedFormatter.XmlNs)
                        {
                            result.BaseUri = FeedUtils.CombineXmlBase(result.BaseUri, reader.Value);
                            continue;
                        }
                        if (FeedUtils.IsXmlns(name, ns) || FeedUtils.IsXmlSchemaType(name, ns))
                        {
                            continue;
                        }
                        string val = reader.Value;
                        if (!TryParseAttribute(name, ns, val, result, this.Version))
                        {
                            if (_preserveAttributeExtensions)
                            {
                                result.AttributeExtensions.Add(new XmlQualifiedName(name, ns), val);
                            }
                            else
                            {
                                TraceSyndicationElementIgnoredOnRead(reader);
                            }
                        }
                    }
                }
                reader.ReadStartElement();
                if (!isEmpty)
                {
                    string fallbackAlternateLink = null;
                    XmlDictionaryWriter extWriter = null;
                    bool readAlternateLink = false;
                    try
                    {
                        XmlBuffer buffer = null;
                        while (reader.IsStartElement())
                        {
                            if (reader.IsStartElement(Rss20Constants.TitleTag, Rss20Constants.Rss20Namespace))
                            {
                                result.Title = new TextSyndicationContent(reader.ReadElementString());
                            }
                            else if (reader.IsStartElement(Rss20Constants.LinkTag, Rss20Constants.Rss20Namespace))
                            {
                                result.Links.Add(ReadAlternateLink(reader, result.BaseUri));
                                readAlternateLink = true;
                            }
                            else if (reader.IsStartElement(Rss20Constants.DescriptionTag, Rss20Constants.Rss20Namespace))
                            {
                                result.Summary = new TextSyndicationContent(reader.ReadElementString());
                            }
                            else if (reader.IsStartElement(Rss20Constants.AuthorTag, Rss20Constants.Rss20Namespace))
                            {
                                result.Authors.Add(ReadPerson(reader, result));
                            }
                            else if (reader.IsStartElement(Rss20Constants.CategoryTag, Rss20Constants.Rss20Namespace))
                            {
                                result.Categories.Add(ReadCategory(reader, result));
                            }
                            else if (reader.IsStartElement(Rss20Constants.EnclosureTag, Rss20Constants.Rss20Namespace))
                            {
                                result.Links.Add(ReadMediaEnclosure(reader, result.BaseUri));
                            }
                            else if (reader.IsStartElement(Rss20Constants.GuidTag, Rss20Constants.Rss20Namespace))
                            {
                                bool isPermalink = true;
                                string permalinkString = reader.GetAttribute(Rss20Constants.IsPermaLinkTag, Rss20Constants.Rss20Namespace);
                                if ((permalinkString != null) && (permalinkString.ToUpperInvariant() == "FALSE"))
                                {
                                    isPermalink = false;
                                }
                                result.Id = reader.ReadElementString();
                                if (isPermalink)
                                {
                                    fallbackAlternateLink = result.Id;
                                }
                            }
                            else if (reader.IsStartElement(Rss20Constants.PubDateTag, Rss20Constants.Rss20Namespace))
                            {
                                bool canReadContent = !reader.IsEmptyElement;
                                reader.ReadStartElement();
                                if (canReadContent)
                                {
                                    string str = reader.ReadString();
                                    if (!string.IsNullOrEmpty(str))
                                    {
                                        result.PublishDate = DateFromString(str, reader);
                                    }
                                    reader.ReadEndElement();
                                }
                            }
                            else if (reader.IsStartElement(Rss20Constants.SourceTag, Rss20Constants.Rss20Namespace))
                            {
                                SyndicationFeed feed = new SyndicationFeed();
                                if (reader.HasAttributes)
                                {
                                    while (reader.MoveToNextAttribute())
                                    {
                                        string ns = reader.NamespaceURI;
                                        string name = reader.LocalName;
                                        if (FeedUtils.IsXmlns(name, ns))
                                        {
                                            continue;
                                        }
                                        string val = reader.Value;
                                        if (name == Rss20Constants.UrlTag && ns == Rss20Constants.Rss20Namespace)
                                        {
                                            feed.Links.Add(SyndicationLink.CreateSelfLink(new Uri(val, UriKind.RelativeOrAbsolute)));
                                        }
                                        else if (!FeedUtils.IsXmlns(name, ns))
                                        {
                                            if (_preserveAttributeExtensions)
                                            {
                                                feed.AttributeExtensions.Add(new XmlQualifiedName(name, ns), val);
                                            }
                                            else
                                            {
                                                TraceSyndicationElementIgnoredOnRead(reader);
                                            }
                                        }
                                    }
                                }
                                string feedTitle = reader.ReadElementString();
                                feed.Title = new TextSyndicationContent(feedTitle);
                                result.SourceFeed = feed;
                            }
                            else
                            {
                                bool parsedExtension = _serializeExtensionsAsAtom && _atomSerializer.TryParseItemElementFrom(reader, result);
                                if (!parsedExtension)
                                {
                                    parsedExtension = TryParseElement(reader, result, this.Version);
                                }
                                if (!parsedExtension)
                                {
                                    if (_preserveElementExtensions)
                                    {
                                        CreateBufferIfRequiredAndWriteNode(ref buffer, ref extWriter, reader, _maxExtensionSize);
                                    }
                                    else
                                    {
                                        TraceSyndicationElementIgnoredOnRead(reader);
                                        reader.Skip();
                                    }
                                }
                            }
                        }
                        LoadElementExtensions(buffer, extWriter, result);
                    }
                    finally
                    {
                        if (extWriter != null)
                        {
                            ((IDisposable)extWriter).Dispose();
                        }
                    }
                    reader.ReadEndElement(); // item
                    if (!readAlternateLink && fallbackAlternateLink != null)
                    {
                        result.Links.Add(SyndicationLink.CreateAlternateLink(new Uri(fallbackAlternateLink, UriKind.RelativeOrAbsolute)));
                        readAlternateLink = true;
                    }

                    // if there's no content and no alternate link set the summary as the item content
                    if (result.Content == null && !readAlternateLink)
                    {
                        result.Content = result.Summary;
                        result.Summary = null;
                    }
                }
            }
            catch (FormatException e)
            {
                throw DiagnosticUtility.ExceptionUtility.ThrowHelperError(new XmlException(FeedUtils.AddLineInfo(reader, SR.ErrorParsingItem), e));
            }
            catch (ArgumentException e)
            {
                throw DiagnosticUtility.ExceptionUtility.ThrowHelperError(new XmlException(FeedUtils.AddLineInfo(reader, SR.ErrorParsingItem), e));
            }
        }

        private SyndicationLink ReadMediaEnclosure(XmlReader reader, Uri baseUri)
>>>>>>> a8a8dfe4
        {
            SyndicationLink link = new SyndicationLink();
            link.BaseUri = baseUri;
            link.RelationshipType = Rss20Constants.EnclosureTag;
            bool isEmptyElement = reader.IsEmptyElement;
            if (reader.HasAttributes)
            {
                while (reader.MoveToNextAttribute())
                {
                    string ns = reader.NamespaceURI;
                    string name = reader.LocalName;
                    if (name == "base" && ns == Atom10FeedFormatter.XmlNs)
                    {
                        link.BaseUri = FeedUtils.CombineXmlBase(link.BaseUri, await reader.GetValueAsync());
                        continue;
                    }
                    if (FeedUtils.IsXmlns(name, ns))
                    {
                        continue;
                    }
                    string val = await reader.GetValueAsync();
                    if (name == Rss20Constants.UrlTag && ns == Rss20Constants.Rss20Namespace)
                    {
                        link.Uri = new Uri(val, UriKind.RelativeOrAbsolute);
                    }
                    else if (name == Rss20Constants.TypeTag && ns == Rss20Constants.Rss20Namespace)
                    {
                        link.MediaType = val;
                    }
                    else if (name == Rss20Constants.LengthTag && ns == Rss20Constants.Rss20Namespace)
                    {
                        link.Length = !string.IsNullOrEmpty(val) ? Convert.ToInt64(val, CultureInfo.InvariantCulture.NumberFormat) : 0;
                    }
                    else if (!FeedUtils.IsXmlns(name, ns))
                    {
                        if (_preserveAttributeExtensions)
                        {
                            link.AttributeExtensions.Add(new XmlQualifiedName(name, ns), val);
                        }
                    }
                }
            }

            await reader.ReadStartElementAsync(Rss20Constants.EnclosureTag, Rss20Constants.Rss20Namespace);

            if (!isEmptyElement)
            {
                await reader.ReadEndElementAsync();
            }

            return link;
        }

<<<<<<< HEAD
        async Task<SyndicationPerson> ReadPersonAsync(XmlReaderWrapper reader, SyndicationFeed feed)
=======
        private SyndicationPerson ReadPerson(XmlReader reader, SyndicationFeed feed)
>>>>>>> a8a8dfe4
        {
            SyndicationPerson result = CreatePerson(feed);
            await ReadPersonAsync(reader, result);
            return result;
        }

<<<<<<< HEAD
        async Task ReadPersonAsync(XmlReaderWrapper reader, SyndicationPerson person)
=======
        private SyndicationPerson ReadPerson(XmlReader reader, SyndicationItem item)
        {
            SyndicationPerson result = CreatePerson(item);
            ReadPerson(reader, result);
            return result;
        }

        private void ReadPerson(XmlReader reader, SyndicationPerson person)
>>>>>>> a8a8dfe4
        {
            bool isEmpty = reader.IsEmptyElement;
            if (reader.HasAttributes)
            {
                while (reader.MoveToNextAttribute())
                {
                    string ns = reader.NamespaceURI;
                    string name = reader.LocalName;
                    if (FeedUtils.IsXmlns(name, ns))
                    {
                        continue;
                    }
                    string val = await reader.GetValueAsync();
                    if (!TryParseAttribute(name, ns, val, person, this.Version))
                    {
                        if (_preserveAttributeExtensions)
                        {
                            person.AttributeExtensions.Add(new XmlQualifiedName(name, ns), val);
                        }
                    }
                }
            }

            await reader.ReadStartElementAsync();
            if (!isEmpty)
            {
                string email = await reader.ReadStringAsync();
                await reader.ReadEndElementAsync();
                person.Email = email;
            }
        }

<<<<<<< HEAD
        async Task<SyndicationPerson> ReadPersonAsync(XmlReaderWrapper reader, SyndicationItem item)
=======
        private void ReadXml(XmlReader reader, SyndicationFeed result)
>>>>>>> a8a8dfe4
        {
            SyndicationPerson result = CreatePerson(item);
            await ReadPersonAsync(reader, result);
            return result;
        }

        bool checkTextInput(SyndicationTextInput textInput)
        {
            //All textInput items are required, we check if all items were instantiated.
            return (textInput.Description != null && textInput.title != null && textInput.name != null && textInput.link != null);
        }

        private async Task readTextInputTag(XmlReaderWrapper reader, SyndicationFeed result)
        {
            await reader.ReadStartElementAsync();

            SyndicationTextInput textInput = new SyndicationTextInput();
            string val = String.Empty;

            while (await reader.IsStartElementAsync())
            {
                string name = reader.LocalName;
                val = await reader.ReadElementStringAsync();

                switch (name)
                {
                    case Rss20Constants.DescriptionTag:
                        textInput.Description = val;
                        break;

                    case Rss20Constants.TitleTag:
                        textInput.title = val;
                        break;

                    case Rss20Constants.LinkTag:
                        textInput.link = new SyndicationLink(new Uri(val));
                        break;

                    case Rss20Constants.NameTag:
                        textInput.name = val;
                        break;

                    default:
                        //ignore!
                        break;
                }
            }

            if(checkTextInput(textInput) == true)
            {
                result.TextInput = textInput;
            }
            //else
            //{
            //    result.TextInput = null;
            //}

            await reader.ReadEndElementAsync();
        }

        private async Task ReadXmlAsync(XmlReaderWrapper reader, SyndicationFeed result)
        {
            string baseUri = null;
            await reader.MoveToContentAsync();

            string version = reader.GetAttribute(Rss20Constants.VersionTag, Rss20Constants.Rss20Namespace);
            if (version != Rss20Constants.Version)
            {
                throw new NotSupportedException();
            }

            if (reader.AttributeCount > 1)
            {
                string tmp = reader.GetAttribute("base", Atom10FeedFormatter.XmlNs);
                if (!string.IsNullOrEmpty(tmp))
                {
                    baseUri = tmp;
                }
            }

            await reader.ReadStartElementAsync();
            await reader.MoveToContentAsync();

            if (reader.HasAttributes)
            {
                while (reader.MoveToNextAttribute())
                {
                    string ns = reader.NamespaceURI;
                    string name = reader.LocalName;

                    if (name == "base" && ns == Atom10FeedFormatter.XmlNs)
                    {
                        baseUri = await reader.GetValueAsync();
                        continue;
                    }

                    if (FeedUtils.IsXmlns(name, ns) || FeedUtils.IsXmlSchemaType(name, ns))
                    {
                        continue;
                    }

                    string val = await reader.GetValueAsync();
                    if (!TryParseAttribute(name, ns, val, result, this.Version))
                    {
                        if (_preserveAttributeExtensions)
                        {
<<<<<<< HEAD
                            result.AttributeExtensions.Add(new XmlQualifiedName(name, ns), val);
=======
                            baseUri = reader.Value;
                            continue;
                        }
                        if (FeedUtils.IsXmlns(name, ns) || FeedUtils.IsXmlSchemaType(name, ns))
                        {
                            continue;
                        }
                        string val = reader.Value;
                        if (!TryParseAttribute(name, ns, val, result, this.Version))
                        {
                            if (_preserveAttributeExtensions)
                            {
                                result.AttributeExtensions.Add(new XmlQualifiedName(name, ns), val);
                            }
                            else
                            {
                                TraceSyndicationElementIgnoredOnRead(reader);
                            }
>>>>>>> a8a8dfe4
                        }
                    }
                }
            }

            if (!string.IsNullOrEmpty(baseUri))
            {
                result.BaseUri = new Uri(baseUri, UriKind.RelativeOrAbsolute);
            }

            bool areAllItemsRead = true;
            //bool readItemsAtLeastOnce = false;
            await reader.ReadStartElementAsync(Rss20Constants.ChannelTag, Rss20Constants.Rss20Namespace);

            XmlBuffer buffer = null;
            XmlDictionaryWriter extWriter = null;
            NullNotAllowedCollection<SyndicationItem> feedItems = new NullNotAllowedCollection<SyndicationItem>();

            try
            {
                while (await reader.IsStartElementAsync())
                {
                    bool notHandled = false;
                    if (await reader.MoveToContentAsync() == XmlNodeType.Element && reader.NamespaceURI == Rss20Constants.Rss20Namespace)
                    {
                        switch (reader.LocalName)
                        {
                            case Rss20Constants.TitleTag:
                                result.Title = new TextSyndicationContent(await reader.ReadElementStringAsync());
                                break;

                            case Rss20Constants.LinkTag:
                                result.Links.Add(await ReadAlternateLinkAsync(reader, result.BaseUri));
                                break;

                            case Rss20Constants.DescriptionTag:
                                result.Description = new TextSyndicationContent(await reader.ReadElementStringAsync());
                                break;

                            case Rss20Constants.LanguageTag:
                                result.Language = await reader.ReadElementStringAsync();
                                break;

                            case Rss20Constants.CopyrightTag:
                                result.Copyright = new TextSyndicationContent(await reader.ReadElementStringAsync());
                                break;

                            case Rss20Constants.ManagingEditorTag:
                                result.Authors.Add(await ReadPersonAsync(reader, result));
                                break;

                            case Rss20Constants.LastBuildDateTag:
                                {
                                    bool canReadContent = !reader.IsEmptyElement;
                                    await reader.ReadStartElementAsync();
                                    if (canReadContent)
                                    {
                                        string str = await reader.ReadStringAsync();

                                        if (!string.IsNullOrEmpty(str))
                                        {
                                            result.LastUpdatedTime = DateParser(str, reader); // DateFromString(str, reader);
                                        }

                                        await reader.ReadEndElementAsync();
                                    }

                                    break;
                                }

                            case Rss20Constants.CategoryTag:
                                result.Categories.Add(await ReadCategoryAsync(reader, result));
                                break;

                            case Rss20Constants.GeneratorTag:
                                result.Generator = await reader.ReadElementStringAsync();
                                break;

                            case Rss20Constants.ImageTag:
                                {
                                    await OnReadImage(reader,result);
                                    break;
                                }

                            case Rss20Constants.ItemTag:
                                {
                                    NullNotAllowedCollection<SyndicationItem> items = new NullNotAllowedCollection<SyndicationItem>();
                                    while (await reader.IsStartElementAsync(Rss20Constants.ItemTag, Rss20Constants.Rss20Namespace))
                                    {
                                        feedItems.Add(await ReadItemAsync(reader, result));
                                    }

                                    //foreach(var item in items)
                                    //{
                                    //    feedItems.Add(item);
                                    //}

                                    areAllItemsRead = true;
                                    //readItemsAtLeastOnce = true;
                                    break;
                                }
                            //Optional tags
                            case Rss20Constants.DocumentationTag:
                                result.Documentation = await ReadAlternateLinkAsync(reader,result.BaseUri);
                                break;

                            case Rss20Constants.TimeToLiveTag:
                                string value = await reader.ReadElementStringAsync();
                                int timeToLive = int.Parse(value);
                                result.TimeToLive = timeToLive;
                                break;

                            //case Rss20Constants.CloudTag:
                            //    break;

                            //case Rss20Constants.RatingTag:
                            //    break;

                            case Rss20Constants.TextInputTag:
                                await readTextInputTag(reader,result);
                                break;

                            case Rss20Constants.SkipHoursTag:
                                await ReadSkipHoursAsync(reader,result);
                                break;

                            case Rss20Constants.SkipDaysTag:
                                await ReadSkipDaysAsync(reader,result);
                                break;

                            default:
                                notHandled = true;
                                break;
                        }
                    }
                    else
                    {
                        notHandled = true;
                    }

                    if (notHandled)
                    {
                        bool parsedExtension = _serializeExtensionsAsAtom && await _atomSerializer.TryParseFeedElementFromAsync(reader, result);

                        if (!parsedExtension)
                        {
                            parsedExtension = TryParseElement(reader, result, this.Version);
                        }

                        if (!parsedExtension)
                        {
<<<<<<< HEAD
                            if (_preserveElementExtensions)
                            {
                                if (buffer == null)
                                {
                                    buffer = new XmlBuffer(_maxExtensionSize);
                                    extWriter = buffer.OpenSection(XmlDictionaryReaderQuotas.Max);
                                    extWriter.WriteStartElement(Rss20Constants.ExtensionWrapperTag);
=======
                            bool parsedExtension = _serializeExtensionsAsAtom && _atomSerializer.TryParseFeedElementFrom(reader, result);
                            if (!parsedExtension)
                            {
                                parsedExtension = TryParseElement(reader, result, this.Version);
                            }
                            if (!parsedExtension)
                            {
                                if (_preserveElementExtensions)
                                {
                                    CreateBufferIfRequiredAndWriteNode(ref buffer, ref extWriter, reader, _maxExtensionSize);
                                }
                                else
                                {
                                    TraceSyndicationElementIgnoredOnRead(reader);
                                    reader.Skip();
>>>>>>> a8a8dfe4
                                }

                                await XmlReaderWrapper.WriteNodeAsync(extWriter, reader, false);
                            }
                            else
                            {
                                await reader.SkipAsync();
                            }
                        }
                    }

                    if (!areAllItemsRead)
                    {
<<<<<<< HEAD
                        break;
=======
                        ((IDisposable)extWriter).Dispose();
>>>>>>> a8a8dfe4
                    }
                }

                //asign all read items to feed items.
                result.Items = feedItems;
                LoadElementExtensions(buffer, extWriter, result); 
            }
            finally
            {
                if (extWriter != null)
                {
                    ((IDisposable)extWriter).Dispose();
                }
            }
            if (areAllItemsRead)
            {
                await reader.ReadEndElementAsync(); // channel   
                await reader.ReadEndElementAsync(); // rss
            }
        }

<<<<<<< HEAD
        

        private async Task WriteAlternateLinkAsync(XmlWriterWrapper writer, SyndicationLink link, Uri baseUri)
=======
        private void WriteAlternateLink(XmlWriter writer, SyndicationLink link, Uri baseUri)
>>>>>>> a8a8dfe4
        {
            await writer.WriteStartElementAsync(Rss20Constants.LinkTag, Rss20Constants.Rss20Namespace);
            Uri baseUriToWrite = FeedUtils.GetBaseUriToWrite(baseUri, link.BaseUri);
            if (baseUriToWrite != null)
            {
                await writer.WriteAttributeStringAsync("xml", "base", Atom10FeedFormatter.XmlNs, FeedUtils.GetUriString(baseUriToWrite));
            }
            link.WriteAttributeExtensions(writer, SyndicationVersions.Rss20);
            await writer.WriteStringAsync(FeedUtils.GetUriString(link.Uri));
            await writer.WriteEndElementAsync();
        }

<<<<<<< HEAD
        private async Task WriteCategoryAsync(XmlWriterWrapper writer, SyndicationCategory category)
=======
        private void WriteCategory(XmlWriter writer, SyndicationCategory category)
>>>>>>> a8a8dfe4
        {
            if (category == null)
            {
                return;
            }
            await writer.WriteStartElementAsync(Rss20Constants.CategoryTag, Rss20Constants.Rss20Namespace);
            WriteAttributeExtensions(writer, category, this.Version);
            if (!string.IsNullOrEmpty(category.Scheme) && !category.AttributeExtensions.ContainsKey(s_rss20Domain))
            {
                await writer.WriteAttributeStringAsync(Rss20Constants.DomainTag, Rss20Constants.Rss20Namespace, category.Scheme);
            }
            await writer.WriteStringAsync(category.Name);
            await writer.WriteEndElementAsync();
        }

<<<<<<< HEAD
        private async Task WriteFeedAsync(XmlWriterWrapper writer)
=======
        private void WriteFeed(XmlWriter writer)
>>>>>>> a8a8dfe4
        {
            if (this.Feed == null)
            {
                throw new InvalidOperationException(SR.FeedFormatterDoesNotHaveFeed);
            }
            if (_serializeExtensionsAsAtom)
            {
                await writer.WriteAttributeStringAsync("xmlns", Atom10Constants.Atom10Prefix, null, Atom10Constants.Atom10Namespace);
            }
            await writer.WriteAttributeStringAsync(Rss20Constants.VersionTag, Rss20Constants.Version);
            await writer.WriteStartElementAsync(Rss20Constants.ChannelTag, Rss20Constants.Rss20Namespace);
            if (this.Feed.BaseUri != null)
            {
                await writer.WriteAttributeStringAsync("xml", "base", Atom10FeedFormatter.XmlNs, FeedUtils.GetUriString(this.Feed.BaseUri));
            }
            WriteAttributeExtensions(writer, this.Feed, this.Version);
            string title = this.Feed.Title != null ? this.Feed.Title.Text : string.Empty;
            await writer.WriteElementStringAsync(Rss20Constants.TitleTag, Rss20Constants.Rss20Namespace, title);

            SyndicationLink alternateLink = null;
            for (int i = 0; i < this.Feed.Links.Count; ++i)
            {
                if (this.Feed.Links[i].RelationshipType == Atom10Constants.AlternateTag)
                {
                    alternateLink = this.Feed.Links[i];
                    await WriteAlternateLinkAsync(writer, alternateLink, this.Feed.BaseUri);
                    break;
                }
            }

            string description = this.Feed.Description != null ? this.Feed.Description.Text : string.Empty;
            await writer.WriteElementStringAsync(Rss20Constants.DescriptionTag, Rss20Constants.Rss20Namespace, description);

            if (this.Feed.Language != null)
            {
                await writer.WriteElementStringAsync(Rss20Constants.LanguageTag, this.Feed.Language);
            }

            if (this.Feed.Copyright != null)
            {
                await writer.WriteElementStringAsync(Rss20Constants.CopyrightTag, Rss20Constants.Rss20Namespace, this.Feed.Copyright.Text);
            }

            // if there's a single author with an email address, then serialize as the managingEditor
            // else serialize the authors as Atom extensions
            if ((this.Feed.Authors.Count == 1) && (this.Feed.Authors[0].Email != null))
            {
                await WritePersonAsync(writer, Rss20Constants.ManagingEditorTag, this.Feed.Authors[0]);
            }
            else
            {
                if (_serializeExtensionsAsAtom)
                {
<<<<<<< HEAD
                    await _atomSerializer.WriteFeedAuthorsToAsync(writer, this.Feed.Authors);
=======
                    _atomSerializer.WriteFeedAuthorsTo(writer, this.Feed.Authors);
                }
                else
                {
                    TraceExtensionsIgnoredOnWrite(SR.FeedAuthorsIgnoredOnWrite);
>>>>>>> a8a8dfe4
                }
            }

            if (this.Feed.LastUpdatedTime > DateTimeOffset.MinValue)
            {
                await writer.WriteStartElementAsync(Rss20Constants.LastBuildDateTag);
                await writer.WriteStringAsync(AsString(this.Feed.LastUpdatedTime));
                await writer.WriteEndElementAsync();
            }

            for (int i = 0; i < this.Feed.Categories.Count; ++i)
            {
                await WriteCategoryAsync(writer, this.Feed.Categories[i]);
            }

            if (!string.IsNullOrEmpty(this.Feed.Generator))
            {
                await writer.WriteElementStringAsync(Rss20Constants.GeneratorTag, this.Feed.Generator);
            }

            if (this.Feed.Contributors.Count > 0)
            {
                if (_serializeExtensionsAsAtom)
                {
<<<<<<< HEAD
                    await _atomSerializer.WriteFeedContributorsToAsync(writer, this.Feed.Contributors);
=======
                    _atomSerializer.WriteFeedContributorsTo(writer, this.Feed.Contributors);
>>>>>>> a8a8dfe4
                }
            }

            if (this.Feed.ImageUrl != null)
            {
                await writer.WriteStartElementAsync(Rss20Constants.ImageTag);
                await writer.WriteElementStringAsync(Rss20Constants.UrlTag, FeedUtils.GetUriString(this.Feed.ImageUrl));

                string imageTitle = Feed.ImageTitle == null ? title : Feed.ImageTitle.Text;
                await writer.WriteElementStringAsync(Rss20Constants.TitleTag, Rss20Constants.Rss20Namespace, imageTitle);

                string imgAlternateLink = alternateLink != null ? FeedUtils.GetUriString(alternateLink.Uri) : string.Empty;

                string imageLink = Feed.ImageLink == null ? imgAlternateLink : FeedUtils.GetUriString(Feed.ImageLink);
                await writer.WriteElementStringAsync(Rss20Constants.LinkTag, Rss20Constants.Rss20Namespace, imageLink);
                await writer.WriteEndElementAsync(); // image
            }


            //new optional spec items go here

            //time to live
            if(this.Feed.TimeToLive != 0)
            {
                await writer.WriteElementStringAsync(Rss20Constants.TimeToLiveTag, this.Feed.TimeToLive.ToString());
            }

            //skiphours
            if(this.Feed.SkipHours.Count > 0)
            {
                await writer.WriteStartElementAsync(Rss20Constants.SkipHoursTag);

                foreach(int hour in this.Feed.SkipHours)
                {
                    writer.WriteElementString(Rss20Constants.HourTag,hour.ToString());
                }

                await writer.WriteEndElementAsync();
            }

            //skipDays
            if(this.Feed.SkipDays.Count > 0)
            {
                await writer.WriteStartElementAsync(Rss20Constants.SkipDaysTag);

                foreach(string day in this.Feed.SkipDays)
                {
                    await writer.WriteElementStringAsync(Rss20Constants.DayTag,day);
                }

                await writer.WriteEndElementAsync();
            }

            //textinput
            if(this.Feed.TextInput != null)
            {
                await writer.WriteStartElementAsync(Rss20Constants.TextInputTag);

                await writer.WriteElementStringAsync(Rss20Constants.DescriptionTag, this.Feed.TextInput.Description);
                await writer.WriteElementStringAsync(Rss20Constants.TitleTag, this.Feed.TextInput.title);
                await writer.WriteElementStringAsync(Rss20Constants.LinkTag, this.Feed.TextInput.link.GetAbsoluteUri().ToString());
                await writer.WriteElementStringAsync(Rss20Constants.NameTag, this.Feed.TextInput.name);

                await writer.WriteEndElementAsync();
            }

<<<<<<< HEAD

            //========================
            if (_serializeExtensionsAsAtom)
            {
                await _atomSerializer.WriteElementAsync(writer, Atom10Constants.IdTag, this.Feed.Id);
=======
            if (_serializeExtensionsAsAtom)
            {
                _atomSerializer.WriteElement(writer, Atom10Constants.IdTag, this.Feed.Id);
>>>>>>> a8a8dfe4

                // dont write out the 1st alternate link since that would have been written out anyway
                bool isFirstAlternateLink = true;
                for (int i = 0; i < this.Feed.Links.Count; ++i)
                {
                    if (this.Feed.Links[i].RelationshipType == Atom10Constants.AlternateTag && isFirstAlternateLink)
                    {
                        isFirstAlternateLink = false;
                        continue;
                    }
<<<<<<< HEAD
                    await _atomSerializer.WriteLinkAsync(writer, this.Feed.Links[i], this.Feed.BaseUri);
=======
                    _atomSerializer.WriteLink(writer, this.Feed.Links[i], this.Feed.BaseUri);
                }
            }
            else
            {
                if (this.Feed.Id != null)
                {
                    TraceExtensionsIgnoredOnWrite(SR.FeedIdIgnoredOnWrite);
                }
                if (this.Feed.Links.Count > 1)
                {
                    TraceExtensionsIgnoredOnWrite(SR.FeedLinksIgnoredOnWrite);
>>>>>>> a8a8dfe4
                }
            }

            WriteElementExtensions(writer, this.Feed, this.Version);
            await WriteItemsAsync(writer, this.Feed.Items, this.Feed.BaseUri);
            await writer.WriteEndElementAsync(); // channel
        }

<<<<<<< HEAD
        private async Task WriteItemContentsAsync(XmlWriterWrapper writer, SyndicationItem item, Uri feedBaseUri)
=======
        private void WriteItemContents(XmlWriter writer, SyndicationItem item, Uri feedBaseUri)
>>>>>>> a8a8dfe4
        {
            Uri baseUriToWrite = FeedUtils.GetBaseUriToWrite(feedBaseUri, item.BaseUri);
            if (baseUriToWrite != null)
            {
                await writer.WriteAttributeStringAsync("xml", "base", Atom10FeedFormatter.XmlNs, FeedUtils.GetUriString(baseUriToWrite));
            }
            WriteAttributeExtensions(writer, item, this.Version);
            string guid = item.Id ?? string.Empty;
            bool isPermalink = false;
            SyndicationLink firstAlternateLink = null;
            for (int i = 0; i < item.Links.Count; ++i)
            {
                if (item.Links[i].RelationshipType == Atom10Constants.AlternateTag)
                {
                    if (firstAlternateLink == null)
                    {
                        firstAlternateLink = item.Links[i];
                    }
                    if (guid == FeedUtils.GetUriString(item.Links[i].Uri))
                    {
                        isPermalink = true;
                        break;
                    }
                }
            }
            if (!string.IsNullOrEmpty(guid))
            {
                await writer.WriteStartElementAsync(Rss20Constants.GuidTag);
                if (isPermalink)
                {
                    await writer.WriteAttributeStringAsync(Rss20Constants.IsPermaLinkTag, "true");
                }
                else
                {
                    await writer.WriteAttributeStringAsync(Rss20Constants.IsPermaLinkTag, "false");
                }
                await writer.WriteStringAsync(guid);
                await writer.WriteEndElementAsync();
            }
            if (firstAlternateLink != null)
            {
                await WriteAlternateLinkAsync(writer, firstAlternateLink, (item.BaseUri != null ? item.BaseUri : feedBaseUri));
            }

            if (item.Authors.Count == 1 && !string.IsNullOrEmpty(item.Authors[0].Email))
            {
                await WritePersonAsync(writer, Rss20Constants.AuthorTag, item.Authors[0]);
            }
            else
            {
                if (_serializeExtensionsAsAtom)
<<<<<<< HEAD
=======
                {
                    _atomSerializer.WriteItemAuthorsTo(writer, item.Authors);
                }
                else
>>>>>>> a8a8dfe4
                {
                    await _atomSerializer.WriteItemAuthorsToAsync(writer, item.Authors);
                }
            }

            for (int i = 0; i < item.Categories.Count; ++i)
            {
                await WriteCategoryAsync(writer, item.Categories[i]);
            }

            bool serializedTitle = false;
            if (item.Title != null)
            {
                await writer.WriteElementStringAsync(Rss20Constants.TitleTag, item.Title.Text);
                serializedTitle = true;
            }

            bool serializedContentAsDescription = false;
            TextSyndicationContent summary = item.Summary;
            if (summary == null)
            {
                summary = (item.Content as TextSyndicationContent);
                serializedContentAsDescription = (summary != null);
            }
            // the spec requires the wire to have a title or a description
            if (!serializedTitle && summary == null)
            {
                summary = new TextSyndicationContent(string.Empty);
            }
            if (summary != null)
            {
                await writer.WriteElementStringAsync(Rss20Constants.DescriptionTag, Rss20Constants.Rss20Namespace, summary.Text);
            }

            if (item.SourceFeed != null)
            {
                await writer.WriteStartElementAsync(Rss20Constants.SourceTag, Rss20Constants.Rss20Namespace);
                WriteAttributeExtensions(writer, item.SourceFeed, this.Version);
                SyndicationLink selfLink = null;
                for (int i = 0; i < item.SourceFeed.Links.Count; ++i)
                {
                    if (item.SourceFeed.Links[i].RelationshipType == Atom10Constants.SelfTag)
                    {
                        selfLink = item.SourceFeed.Links[i];
                        break;
                    }
                }
                if (selfLink != null && !item.SourceFeed.AttributeExtensions.ContainsKey(s_rss20Url))
                {
                    await writer.WriteAttributeStringAsync(Rss20Constants.UrlTag, Rss20Constants.Rss20Namespace, FeedUtils.GetUriString(selfLink.Uri));
                }
                string title = (item.SourceFeed.Title != null) ? item.SourceFeed.Title.Text : string.Empty;
                await writer.WriteStringAsync(title);
                await writer.WriteEndElementAsync();
            }

            if (item.PublishDate > DateTimeOffset.MinValue)
            {
                await writer.WriteElementStringAsync(Rss20Constants.PubDateTag, Rss20Constants.Rss20Namespace, AsString(item.PublishDate));
            }

            // serialize the enclosures
            SyndicationLink firstEnclosureLink = null;
            bool passedFirstAlternateLink = false;

            for (int i = 0; i < item.Links.Count; ++i)
            {
                if (item.Links[i].RelationshipType == Rss20Constants.EnclosureTag)
                {
                    if (firstEnclosureLink == null)
                    {
                        firstEnclosureLink = item.Links[i];
                        await WriteMediaEnclosureAsync(writer, item.Links[i], item.BaseUri);
                        continue;
                    }
                }
                else if (item.Links[i].RelationshipType == Atom10Constants.AlternateTag)
                {
                    if (!passedFirstAlternateLink)
                    {
                        passedFirstAlternateLink = true;
                        continue;
                    }
                }
                if (_serializeExtensionsAsAtom)
<<<<<<< HEAD
=======
                {
                    _atomSerializer.WriteLink(writer, item.Links[i], item.BaseUri);
                }
                else
>>>>>>> a8a8dfe4
                {
                    await _atomSerializer.WriteLinkAsync(writer, item.Links[i], item.BaseUri);
                }
            }


            if (item.LastUpdatedTime > DateTimeOffset.MinValue)
            {
                if (_serializeExtensionsAsAtom)
<<<<<<< HEAD
=======
                {
                    _atomSerializer.WriteItemLastUpdatedTimeTo(writer, item.LastUpdatedTime);
                }
                else
>>>>>>> a8a8dfe4
                {
                    await _atomSerializer.WriteItemLastUpdatedTimeToAsync(writer, item.LastUpdatedTime);
                }
            }

            if (_serializeExtensionsAsAtom)
            {
                _atomSerializer.WriteContentTo(writer, Atom10Constants.RightsTag, item.Copyright);
<<<<<<< HEAD
=======
            }
            else
            {
                TraceExtensionsIgnoredOnWrite(SR.ItemCopyrightIgnoredOnWrite);
>>>>>>> a8a8dfe4
            }

            if (!serializedContentAsDescription)
            {
                if (_serializeExtensionsAsAtom)
<<<<<<< HEAD
=======
                {
                    _atomSerializer.WriteContentTo(writer, Atom10Constants.ContentTag, item.Content);
                }
                else
>>>>>>> a8a8dfe4
                {
                    _atomSerializer.WriteContentTo(writer, Atom10Constants.ContentTag, item.Content);
                }
            }

            if (item.Contributors.Count > 0)
            {
                if (_serializeExtensionsAsAtom)
<<<<<<< HEAD
=======
                {
                    _atomSerializer.WriteItemContributorsTo(writer, item.Contributors);
                }
                else
>>>>>>> a8a8dfe4
                {
                    await _atomSerializer.WriteItemContributorsToAsync(writer, item.Contributors);
                }
            }

            WriteElementExtensions(writer, item, this.Version);
        }

<<<<<<< HEAD
        private async Task WriteMediaEnclosureAsync(XmlWriterWrapper writer, SyndicationLink link, Uri baseUri)
=======
        private void WriteMediaEnclosure(XmlWriter writer, SyndicationLink link, Uri baseUri)
>>>>>>> a8a8dfe4
        {
            await writer.WriteStartElementAsync(Rss20Constants.EnclosureTag, Rss20Constants.Rss20Namespace);
            Uri baseUriToWrite = FeedUtils.GetBaseUriToWrite(baseUri, link.BaseUri);
            if (baseUriToWrite != null)
            {
                await writer.WriteAttributeStringAsync("xml", "base", Atom10FeedFormatter.XmlNs, FeedUtils.GetUriString(baseUriToWrite));
            }
            link.WriteAttributeExtensions(writer, SyndicationVersions.Rss20);
            if (!link.AttributeExtensions.ContainsKey(s_rss20Url))
            {
                await writer.WriteAttributeStringAsync(Rss20Constants.UrlTag, Rss20Constants.Rss20Namespace, FeedUtils.GetUriString(link.Uri));
            }
            if (link.MediaType != null && !link.AttributeExtensions.ContainsKey(s_rss20Type))
            {
                await writer.WriteAttributeStringAsync(Rss20Constants.TypeTag, Rss20Constants.Rss20Namespace, link.MediaType);
            }
            if (link.Length != 0 && !link.AttributeExtensions.ContainsKey(s_rss20Length))
            {
                await writer.WriteAttributeStringAsync(Rss20Constants.LengthTag, Rss20Constants.Rss20Namespace, Convert.ToString(link.Length, CultureInfo.InvariantCulture));
            }
            await writer.WriteEndElementAsync();
        }

<<<<<<< HEAD
        private async Task WritePersonAsync(XmlWriterWrapper writer, string elementTag, SyndicationPerson person)
=======
        private void WritePerson(XmlWriter writer, string elementTag, SyndicationPerson person)
>>>>>>> a8a8dfe4
        {
            await writer.WriteStartElementAsync(elementTag, Rss20Constants.Rss20Namespace);
            WriteAttributeExtensions(writer, person, this.Version);
            await writer.WriteStringAsync(person.Email);
            await writer.WriteEndElementAsync();
        }

        // Custom parsers
        public DateTimeOffset DateParserAction(string dateTimeString, XmlReader reader)
        {
            bool parsed = false;
            //try
            DateTimeOffset dto;
            parsed = DateTimeOffset.TryParse(dateTimeString, out dto);

            if (parsed)
                return dto;


            StringBuilder dateTimeStringBuilder = new StringBuilder(dateTimeString.Trim());
            if (dateTimeStringBuilder.Length < 18)
            {
                //If we thrown an exception here, the program will stop

                //throw DiagnosticUtility.ExceptionUtility.ThrowHelperError(
                //    new XmlException(FeedUtils.AddLineInfo(reader,
                //    SR.ErrorParsingDateTime)));                    
            }
            if (dateTimeStringBuilder[3] == ',')
            {
                // There is a leading (e.g.) "Tue, ", strip it off
                dateTimeStringBuilder.Remove(0, 4);
                // There's supposed to be a space here but some implementations dont have one
                Rss20FeedFormatter.RemoveExtraWhiteSpaceAtStart(dateTimeStringBuilder);
            }
            Rss20FeedFormatter.ReplaceMultipleWhiteSpaceWithSingleWhiteSpace(dateTimeStringBuilder);
            if (char.IsDigit(dateTimeStringBuilder[1]))
            {
                // two-digit day, we are good
            }
            else
            {
                dateTimeStringBuilder.Insert(0, '0');
            }
            if (dateTimeStringBuilder.Length < 19)
            {
                //throw DiagnosticUtility.ExceptionUtility.ThrowHelperError(
                //    new XmlException(FeedUtils.AddLineInfo(reader,
                //    SR.ErrorParsingDateTime)));

                throw new XmlException(FeedUtils.AddLineInfo(reader, SR.ErrorParsingDateTime));
            }
            bool thereAreSeconds = (dateTimeStringBuilder[17] == ':');
            int timeZoneStartIndex;
            if (thereAreSeconds)
            {
                timeZoneStartIndex = 21;
            }
            else
            {
                timeZoneStartIndex = 18;
            }
            string timeZoneSuffix = dateTimeStringBuilder.ToString().Substring(timeZoneStartIndex);
            dateTimeStringBuilder.Remove(timeZoneStartIndex, dateTimeStringBuilder.Length - timeZoneStartIndex);
            bool isUtc;
            dateTimeStringBuilder.Append(NormalizeTimeZone(timeZoneSuffix, out isUtc));
            string wellFormattedString = dateTimeStringBuilder.ToString();

            DateTimeOffset theTime;
            string parseFormat;
            if (thereAreSeconds)
            {
                parseFormat = "dd MMM yyyy HH:mm:ss zzz";
            }
            else
            {
                parseFormat = "dd MMM yyyy HH:mm zzz";
            }
            if (DateTimeOffset.TryParseExact(wellFormattedString, parseFormat,
                CultureInfo.InvariantCulture.DateTimeFormat,
                (isUtc ? DateTimeStyles.AdjustToUniversal : DateTimeStyles.None), out theTime))
            {
                return theTime;
            }
            //throw new FormatException("There was an error with the format of the date");
            //throw DiagnosticUtility.ExceptionUtility.ThrowHelperError(
            //    new XmlException(FeedUtils.AddLineInfo(reader,
            //    SR.ErrorParsingDateTime)));



            //Impossible to parse - using a default date;
            return new DateTimeOffset();
        }
    }

    [XmlRoot(ElementName = Rss20Constants.RssTag, Namespace = Rss20Constants.Rss20Namespace)]
    public class Rss20FeedFormatter<TSyndicationFeed> : Rss20FeedFormatter
        where TSyndicationFeed : SyndicationFeed, new()
    {
        // constructors
        public Rss20FeedFormatter()
            : base(typeof(TSyndicationFeed))
        {
        }
        public Rss20FeedFormatter(TSyndicationFeed feedToWrite)
            : base(feedToWrite)
        {
        }
        public Rss20FeedFormatter(TSyndicationFeed feedToWrite, bool serializeExtensionsAsAtom)
            : base(feedToWrite, serializeExtensionsAsAtom)
        {
        }

        protected override SyndicationFeed CreateFeedInstance()
        {
            return new TSyndicationFeed();
        }
    }


    internal class ItemParseOptions
    {
        public bool readItemsAtLeastOnce;
        public bool areAllItemsRead;

        public ItemParseOptions(bool readItemsAtLeastOnce, bool areAllItemsRead)
        {
            this.readItemsAtLeastOnce = readItemsAtLeastOnce;
            this.areAllItemsRead = areAllItemsRead;
        }
    }
}<|MERGE_RESOLUTION|>--- conflicted
+++ resolved
@@ -2,10 +2,7 @@
 // The .NET Foundation licenses this file to you under the MIT license.
 // See the LICENSE file in the project root for more information.
 
-<<<<<<< HEAD
-=======
-#pragma warning disable 1634, 1691
->>>>>>> a8a8dfe4
+
 
 namespace Microsoft.ServiceModel.Syndication
 {
@@ -37,7 +34,6 @@
         private bool _preserveAttributeExtensions;
         private bool _preserveElementExtensions;
         private bool _serializeExtensionsAsAtom;
-<<<<<<< HEAD
 
         //Custom Parsers
         public Func<string, XmlReader, DateTimeOffset> DateParser { get; set; } // ParseDate
@@ -134,8 +130,6 @@
             ////ItemParser = OnReadItem;
             //ImageParser = OnReadImage;
         }
-=======
->>>>>>> a8a8dfe4
 
         public Rss20FeedFormatter()
             : this(typeof(SyndicationFeed))
@@ -161,11 +155,8 @@
             _preserveAttributeExtensions = true;
             _atomSerializer = new Atom10FeedFormatter(feedTypeToCreate);
             _feedType = feedTypeToCreate;
-<<<<<<< HEAD
 
             LoadDefaultParsers();
-=======
->>>>>>> a8a8dfe4
         }
 
         public Rss20FeedFormatter(SyndicationFeed feedToWrite)
@@ -527,76 +518,8 @@
             }
             foreach (SyndicationItem item in items)
             {
-<<<<<<< HEAD
                 await this.WriteItemAsync(writer, item, feedBaseUri);
-=======
-                this.WriteItem(writer, item, feedBaseUri);
-            }
-        }
-
-        private static DateTimeOffset DateFromString(string dateTimeString, XmlReader reader)
-        {
-            StringBuilder dateTimeStringBuilder = new StringBuilder(dateTimeString.Trim());
-            if (dateTimeStringBuilder.Length < 18)
-            {
-                throw DiagnosticUtility.ExceptionUtility.ThrowHelperError(
-                    new XmlException(FeedUtils.AddLineInfo(reader,
-                    SR.ErrorParsingDateTime)));
-            }
-            if (dateTimeStringBuilder[3] == ',')
-            {
-                // There is a leading (e.g.) "Tue, ", strip it off
-                dateTimeStringBuilder.Remove(0, 4);
-                // There's supposed to be a space here but some implementations dont have one
-                RemoveExtraWhiteSpaceAtStart(dateTimeStringBuilder);
-            }
-            ReplaceMultipleWhiteSpaceWithSingleWhiteSpace(dateTimeStringBuilder);
-            if (char.IsDigit(dateTimeStringBuilder[1]))
-            {
-                // two-digit day, we are good
-            }
-            else
-            {
-                dateTimeStringBuilder.Insert(0, '0');
-            }
-            if (dateTimeStringBuilder.Length < 19)
-            {
-                throw DiagnosticUtility.ExceptionUtility.ThrowHelperError(
-                    new XmlException(FeedUtils.AddLineInfo(reader,
-                    SR.ErrorParsingDateTime)));
-            }
-            bool thereAreSeconds = (dateTimeStringBuilder[17] == ':');
-            int timeZoneStartIndex;
-            if (thereAreSeconds)
-            {
-                timeZoneStartIndex = 21;
-            }
-            else
-            {
-                timeZoneStartIndex = 18;
-            }
-            string timeZoneSuffix = dateTimeStringBuilder.ToString().Substring(timeZoneStartIndex);
-            dateTimeStringBuilder.Remove(timeZoneStartIndex, dateTimeStringBuilder.Length - timeZoneStartIndex);
-            bool isUtc;
-            dateTimeStringBuilder.Append(NormalizeTimeZone(timeZoneSuffix, out isUtc));
-            string wellFormattedString = dateTimeStringBuilder.ToString();
-
-            DateTimeOffset theTime;
-            string parseFormat;
-            if (thereAreSeconds)
-            {
-                parseFormat = "dd MMM yyyy HH:mm:ss zzz";
-            }
-            else
-            {
-                parseFormat = "dd MMM yyyy HH:mm zzz";
-            }
-            if (DateTimeOffset.TryParseExact(wellFormattedString, parseFormat,
-                CultureInfo.InvariantCulture.DateTimeFormat,
-                (isUtc ? DateTimeStyles.AdjustToUniversal : DateTimeStyles.None), out theTime))
-            {
-                return theTime;
->>>>>>> a8a8dfe4
+
             }
         }
 
@@ -684,8 +607,7 @@
                     return "";
             }
         }
-
-<<<<<<< HEAD
+        
         private static async Task ReadSkipHoursAsync(XmlReaderWrapper reader, SyndicationFeed result)
         {
             await reader.ReadStartElementAsync();
@@ -736,9 +658,6 @@
         }
 
         public static void RemoveExtraWhiteSpaceAtStart(StringBuilder stringBuilder)
-=======
-        private static void RemoveExtraWhiteSpaceAtStart(StringBuilder stringBuilder)
->>>>>>> a8a8dfe4
         {
             int i = 0;
             while (i < stringBuilder.Length)
@@ -754,12 +673,8 @@
                 stringBuilder.Remove(0, i);
             }
         }
-
-<<<<<<< HEAD
+       
         public static void ReplaceMultipleWhiteSpaceWithSingleWhiteSpace(StringBuilder builder)
-=======
-        private static void ReplaceMultipleWhiteSpaceWithSingleWhiteSpace(StringBuilder builder)
->>>>>>> a8a8dfe4
         {
             int index = 0;
             int whiteSpaceStart = -1;
@@ -803,12 +718,8 @@
                 return sb.ToString();
             }
         }
-
-<<<<<<< HEAD
+        
         private async Task<SyndicationLink> ReadAlternateLinkAsync(XmlReaderWrapper reader, Uri baseUri)
-=======
-        private SyndicationLink ReadAlternateLink(XmlReader reader, Uri baseUri)
->>>>>>> a8a8dfe4
         {
             SyndicationLink link = new SyndicationLink();
             link.BaseUri = baseUri;
@@ -830,38 +741,19 @@
                     }
                 }
             }
-<<<<<<< HEAD
             string uri = await reader.ReadElementStringAsync();
-=======
-            string uri = reader.ReadElementString();
->>>>>>> a8a8dfe4
             link.Uri = new Uri(uri, UriKind.RelativeOrAbsolute);
             return link;
         }
-
-<<<<<<< HEAD
+        
         async Task<SyndicationCategory> ReadCategoryAsync(XmlReaderWrapper reader, SyndicationFeed feed)
-=======
-        private SyndicationCategory ReadCategory(XmlReader reader, SyndicationFeed feed)
->>>>>>> a8a8dfe4
         {
             SyndicationCategory result = CreateCategory(feed);
             await ReadCategoryAsync(reader, result);
             return result;
         }
-
-<<<<<<< HEAD
+        
         async Task ReadCategoryAsync(XmlReaderWrapper reader, SyndicationCategory category)
-=======
-        private SyndicationCategory ReadCategory(XmlReader reader, SyndicationItem item)
-        {
-            SyndicationCategory result = CreateCategory(item);
-            ReadCategory(reader, result);
-            return result;
-        }
-
-        private void ReadCategory(XmlReader reader, SyndicationCategory category)
->>>>>>> a8a8dfe4
         {
             bool isEmpty = reader.IsEmptyElement;
             if (reader.HasAttributes)
@@ -897,215 +789,16 @@
                 await reader.ReadEndElementAsync();
             }
         }
-
-<<<<<<< HEAD
+        
         async Task<SyndicationCategory> ReadCategoryAsync(XmlReaderWrapper reader, SyndicationItem item)
-=======
-        private void ReadFeed(XmlReader reader)
->>>>>>> a8a8dfe4
         {
             SyndicationCategory result = CreateCategory(item);
             await ReadCategoryAsync(reader, result);
             return result;
         }
-
-<<<<<<< HEAD
         
 
         async Task<SyndicationLink> ReadMediaEnclosureAsync(XmlReaderWrapper reader, Uri baseUri)
-=======
-        private void ReadItemFrom(XmlReader reader, SyndicationItem result, Uri feedBaseUri)
-        {
-            try
-            {
-                result.BaseUri = feedBaseUri;
-                reader.MoveToContent();
-                bool isEmpty = reader.IsEmptyElement;
-                if (reader.HasAttributes)
-                {
-                    while (reader.MoveToNextAttribute())
-                    {
-                        string ns = reader.NamespaceURI;
-                        string name = reader.LocalName;
-                        if (name == "base" && ns == Atom10FeedFormatter.XmlNs)
-                        {
-                            result.BaseUri = FeedUtils.CombineXmlBase(result.BaseUri, reader.Value);
-                            continue;
-                        }
-                        if (FeedUtils.IsXmlns(name, ns) || FeedUtils.IsXmlSchemaType(name, ns))
-                        {
-                            continue;
-                        }
-                        string val = reader.Value;
-                        if (!TryParseAttribute(name, ns, val, result, this.Version))
-                        {
-                            if (_preserveAttributeExtensions)
-                            {
-                                result.AttributeExtensions.Add(new XmlQualifiedName(name, ns), val);
-                            }
-                            else
-                            {
-                                TraceSyndicationElementIgnoredOnRead(reader);
-                            }
-                        }
-                    }
-                }
-                reader.ReadStartElement();
-                if (!isEmpty)
-                {
-                    string fallbackAlternateLink = null;
-                    XmlDictionaryWriter extWriter = null;
-                    bool readAlternateLink = false;
-                    try
-                    {
-                        XmlBuffer buffer = null;
-                        while (reader.IsStartElement())
-                        {
-                            if (reader.IsStartElement(Rss20Constants.TitleTag, Rss20Constants.Rss20Namespace))
-                            {
-                                result.Title = new TextSyndicationContent(reader.ReadElementString());
-                            }
-                            else if (reader.IsStartElement(Rss20Constants.LinkTag, Rss20Constants.Rss20Namespace))
-                            {
-                                result.Links.Add(ReadAlternateLink(reader, result.BaseUri));
-                                readAlternateLink = true;
-                            }
-                            else if (reader.IsStartElement(Rss20Constants.DescriptionTag, Rss20Constants.Rss20Namespace))
-                            {
-                                result.Summary = new TextSyndicationContent(reader.ReadElementString());
-                            }
-                            else if (reader.IsStartElement(Rss20Constants.AuthorTag, Rss20Constants.Rss20Namespace))
-                            {
-                                result.Authors.Add(ReadPerson(reader, result));
-                            }
-                            else if (reader.IsStartElement(Rss20Constants.CategoryTag, Rss20Constants.Rss20Namespace))
-                            {
-                                result.Categories.Add(ReadCategory(reader, result));
-                            }
-                            else if (reader.IsStartElement(Rss20Constants.EnclosureTag, Rss20Constants.Rss20Namespace))
-                            {
-                                result.Links.Add(ReadMediaEnclosure(reader, result.BaseUri));
-                            }
-                            else if (reader.IsStartElement(Rss20Constants.GuidTag, Rss20Constants.Rss20Namespace))
-                            {
-                                bool isPermalink = true;
-                                string permalinkString = reader.GetAttribute(Rss20Constants.IsPermaLinkTag, Rss20Constants.Rss20Namespace);
-                                if ((permalinkString != null) && (permalinkString.ToUpperInvariant() == "FALSE"))
-                                {
-                                    isPermalink = false;
-                                }
-                                result.Id = reader.ReadElementString();
-                                if (isPermalink)
-                                {
-                                    fallbackAlternateLink = result.Id;
-                                }
-                            }
-                            else if (reader.IsStartElement(Rss20Constants.PubDateTag, Rss20Constants.Rss20Namespace))
-                            {
-                                bool canReadContent = !reader.IsEmptyElement;
-                                reader.ReadStartElement();
-                                if (canReadContent)
-                                {
-                                    string str = reader.ReadString();
-                                    if (!string.IsNullOrEmpty(str))
-                                    {
-                                        result.PublishDate = DateFromString(str, reader);
-                                    }
-                                    reader.ReadEndElement();
-                                }
-                            }
-                            else if (reader.IsStartElement(Rss20Constants.SourceTag, Rss20Constants.Rss20Namespace))
-                            {
-                                SyndicationFeed feed = new SyndicationFeed();
-                                if (reader.HasAttributes)
-                                {
-                                    while (reader.MoveToNextAttribute())
-                                    {
-                                        string ns = reader.NamespaceURI;
-                                        string name = reader.LocalName;
-                                        if (FeedUtils.IsXmlns(name, ns))
-                                        {
-                                            continue;
-                                        }
-                                        string val = reader.Value;
-                                        if (name == Rss20Constants.UrlTag && ns == Rss20Constants.Rss20Namespace)
-                                        {
-                                            feed.Links.Add(SyndicationLink.CreateSelfLink(new Uri(val, UriKind.RelativeOrAbsolute)));
-                                        }
-                                        else if (!FeedUtils.IsXmlns(name, ns))
-                                        {
-                                            if (_preserveAttributeExtensions)
-                                            {
-                                                feed.AttributeExtensions.Add(new XmlQualifiedName(name, ns), val);
-                                            }
-                                            else
-                                            {
-                                                TraceSyndicationElementIgnoredOnRead(reader);
-                                            }
-                                        }
-                                    }
-                                }
-                                string feedTitle = reader.ReadElementString();
-                                feed.Title = new TextSyndicationContent(feedTitle);
-                                result.SourceFeed = feed;
-                            }
-                            else
-                            {
-                                bool parsedExtension = _serializeExtensionsAsAtom && _atomSerializer.TryParseItemElementFrom(reader, result);
-                                if (!parsedExtension)
-                                {
-                                    parsedExtension = TryParseElement(reader, result, this.Version);
-                                }
-                                if (!parsedExtension)
-                                {
-                                    if (_preserveElementExtensions)
-                                    {
-                                        CreateBufferIfRequiredAndWriteNode(ref buffer, ref extWriter, reader, _maxExtensionSize);
-                                    }
-                                    else
-                                    {
-                                        TraceSyndicationElementIgnoredOnRead(reader);
-                                        reader.Skip();
-                                    }
-                                }
-                            }
-                        }
-                        LoadElementExtensions(buffer, extWriter, result);
-                    }
-                    finally
-                    {
-                        if (extWriter != null)
-                        {
-                            ((IDisposable)extWriter).Dispose();
-                        }
-                    }
-                    reader.ReadEndElement(); // item
-                    if (!readAlternateLink && fallbackAlternateLink != null)
-                    {
-                        result.Links.Add(SyndicationLink.CreateAlternateLink(new Uri(fallbackAlternateLink, UriKind.RelativeOrAbsolute)));
-                        readAlternateLink = true;
-                    }
-
-                    // if there's no content and no alternate link set the summary as the item content
-                    if (result.Content == null && !readAlternateLink)
-                    {
-                        result.Content = result.Summary;
-                        result.Summary = null;
-                    }
-                }
-            }
-            catch (FormatException e)
-            {
-                throw DiagnosticUtility.ExceptionUtility.ThrowHelperError(new XmlException(FeedUtils.AddLineInfo(reader, SR.ErrorParsingItem), e));
-            }
-            catch (ArgumentException e)
-            {
-                throw DiagnosticUtility.ExceptionUtility.ThrowHelperError(new XmlException(FeedUtils.AddLineInfo(reader, SR.ErrorParsingItem), e));
-            }
-        }
-
-        private SyndicationLink ReadMediaEnclosure(XmlReader reader, Uri baseUri)
->>>>>>> a8a8dfe4
         {
             SyndicationLink link = new SyndicationLink();
             link.BaseUri = baseUri;
@@ -1158,30 +851,15 @@
 
             return link;
         }
-
-<<<<<<< HEAD
+        
         async Task<SyndicationPerson> ReadPersonAsync(XmlReaderWrapper reader, SyndicationFeed feed)
-=======
-        private SyndicationPerson ReadPerson(XmlReader reader, SyndicationFeed feed)
->>>>>>> a8a8dfe4
         {
             SyndicationPerson result = CreatePerson(feed);
             await ReadPersonAsync(reader, result);
             return result;
         }
-
-<<<<<<< HEAD
+        
         async Task ReadPersonAsync(XmlReaderWrapper reader, SyndicationPerson person)
-=======
-        private SyndicationPerson ReadPerson(XmlReader reader, SyndicationItem item)
-        {
-            SyndicationPerson result = CreatePerson(item);
-            ReadPerson(reader, result);
-            return result;
-        }
-
-        private void ReadPerson(XmlReader reader, SyndicationPerson person)
->>>>>>> a8a8dfe4
         {
             bool isEmpty = reader.IsEmptyElement;
             if (reader.HasAttributes)
@@ -1213,12 +891,8 @@
                 person.Email = email;
             }
         }
-
-<<<<<<< HEAD
+        
         async Task<SyndicationPerson> ReadPersonAsync(XmlReaderWrapper reader, SyndicationItem item)
-=======
-        private void ReadXml(XmlReader reader, SyndicationFeed result)
->>>>>>> a8a8dfe4
         {
             SyndicationPerson result = CreatePerson(item);
             await ReadPersonAsync(reader, result);
@@ -1325,28 +999,7 @@
                     {
                         if (_preserveAttributeExtensions)
                         {
-<<<<<<< HEAD
                             result.AttributeExtensions.Add(new XmlQualifiedName(name, ns), val);
-=======
-                            baseUri = reader.Value;
-                            continue;
-                        }
-                        if (FeedUtils.IsXmlns(name, ns) || FeedUtils.IsXmlSchemaType(name, ns))
-                        {
-                            continue;
-                        }
-                        string val = reader.Value;
-                        if (!TryParseAttribute(name, ns, val, result, this.Version))
-                        {
-                            if (_preserveAttributeExtensions)
-                            {
-                                result.AttributeExtensions.Add(new XmlQualifiedName(name, ns), val);
-                            }
-                            else
-                            {
-                                TraceSyndicationElementIgnoredOnRead(reader);
-                            }
->>>>>>> a8a8dfe4
                         }
                     }
                 }
@@ -1498,7 +1151,6 @@
 
                         if (!parsedExtension)
                         {
-<<<<<<< HEAD
                             if (_preserveElementExtensions)
                             {
                                 if (buffer == null)
@@ -1506,23 +1158,6 @@
                                     buffer = new XmlBuffer(_maxExtensionSize);
                                     extWriter = buffer.OpenSection(XmlDictionaryReaderQuotas.Max);
                                     extWriter.WriteStartElement(Rss20Constants.ExtensionWrapperTag);
-=======
-                            bool parsedExtension = _serializeExtensionsAsAtom && _atomSerializer.TryParseFeedElementFrom(reader, result);
-                            if (!parsedExtension)
-                            {
-                                parsedExtension = TryParseElement(reader, result, this.Version);
-                            }
-                            if (!parsedExtension)
-                            {
-                                if (_preserveElementExtensions)
-                                {
-                                    CreateBufferIfRequiredAndWriteNode(ref buffer, ref extWriter, reader, _maxExtensionSize);
-                                }
-                                else
-                                {
-                                    TraceSyndicationElementIgnoredOnRead(reader);
-                                    reader.Skip();
->>>>>>> a8a8dfe4
                                 }
 
                                 await XmlReaderWrapper.WriteNodeAsync(extWriter, reader, false);
@@ -1536,11 +1171,7 @@
 
                     if (!areAllItemsRead)
                     {
-<<<<<<< HEAD
                         break;
-=======
-                        ((IDisposable)extWriter).Dispose();
->>>>>>> a8a8dfe4
                     }
                 }
 
@@ -1560,15 +1191,9 @@
                 await reader.ReadEndElementAsync(); // channel   
                 await reader.ReadEndElementAsync(); // rss
             }
-        }
-
-<<<<<<< HEAD
-        
+        }        
 
         private async Task WriteAlternateLinkAsync(XmlWriterWrapper writer, SyndicationLink link, Uri baseUri)
-=======
-        private void WriteAlternateLink(XmlWriter writer, SyndicationLink link, Uri baseUri)
->>>>>>> a8a8dfe4
         {
             await writer.WriteStartElementAsync(Rss20Constants.LinkTag, Rss20Constants.Rss20Namespace);
             Uri baseUriToWrite = FeedUtils.GetBaseUriToWrite(baseUri, link.BaseUri);
@@ -1580,12 +1205,8 @@
             await writer.WriteStringAsync(FeedUtils.GetUriString(link.Uri));
             await writer.WriteEndElementAsync();
         }
-
-<<<<<<< HEAD
+        
         private async Task WriteCategoryAsync(XmlWriterWrapper writer, SyndicationCategory category)
-=======
-        private void WriteCategory(XmlWriter writer, SyndicationCategory category)
->>>>>>> a8a8dfe4
         {
             if (category == null)
             {
@@ -1600,12 +1221,8 @@
             await writer.WriteStringAsync(category.Name);
             await writer.WriteEndElementAsync();
         }
-
-<<<<<<< HEAD
+        
         private async Task WriteFeedAsync(XmlWriterWrapper writer)
-=======
-        private void WriteFeed(XmlWriter writer)
->>>>>>> a8a8dfe4
         {
             if (this.Feed == null)
             {
@@ -1659,15 +1276,7 @@
             {
                 if (_serializeExtensionsAsAtom)
                 {
-<<<<<<< HEAD
                     await _atomSerializer.WriteFeedAuthorsToAsync(writer, this.Feed.Authors);
-=======
-                    _atomSerializer.WriteFeedAuthorsTo(writer, this.Feed.Authors);
-                }
-                else
-                {
-                    TraceExtensionsIgnoredOnWrite(SR.FeedAuthorsIgnoredOnWrite);
->>>>>>> a8a8dfe4
                 }
             }
 
@@ -1692,11 +1301,7 @@
             {
                 if (_serializeExtensionsAsAtom)
                 {
-<<<<<<< HEAD
                     await _atomSerializer.WriteFeedContributorsToAsync(writer, this.Feed.Contributors);
-=======
-                    _atomSerializer.WriteFeedContributorsTo(writer, this.Feed.Contributors);
->>>>>>> a8a8dfe4
                 }
             }
 
@@ -1762,18 +1367,12 @@
 
                 await writer.WriteEndElementAsync();
             }
-
-<<<<<<< HEAD
+            
 
             //========================
             if (_serializeExtensionsAsAtom)
             {
                 await _atomSerializer.WriteElementAsync(writer, Atom10Constants.IdTag, this.Feed.Id);
-=======
-            if (_serializeExtensionsAsAtom)
-            {
-                _atomSerializer.WriteElement(writer, Atom10Constants.IdTag, this.Feed.Id);
->>>>>>> a8a8dfe4
 
                 // dont write out the 1st alternate link since that would have been written out anyway
                 bool isFirstAlternateLink = true;
@@ -1784,22 +1383,7 @@
                         isFirstAlternateLink = false;
                         continue;
                     }
-<<<<<<< HEAD
                     await _atomSerializer.WriteLinkAsync(writer, this.Feed.Links[i], this.Feed.BaseUri);
-=======
-                    _atomSerializer.WriteLink(writer, this.Feed.Links[i], this.Feed.BaseUri);
-                }
-            }
-            else
-            {
-                if (this.Feed.Id != null)
-                {
-                    TraceExtensionsIgnoredOnWrite(SR.FeedIdIgnoredOnWrite);
-                }
-                if (this.Feed.Links.Count > 1)
-                {
-                    TraceExtensionsIgnoredOnWrite(SR.FeedLinksIgnoredOnWrite);
->>>>>>> a8a8dfe4
                 }
             }
 
@@ -1807,12 +1391,8 @@
             await WriteItemsAsync(writer, this.Feed.Items, this.Feed.BaseUri);
             await writer.WriteEndElementAsync(); // channel
         }
-
-<<<<<<< HEAD
+        
         private async Task WriteItemContentsAsync(XmlWriterWrapper writer, SyndicationItem item, Uri feedBaseUri)
-=======
-        private void WriteItemContents(XmlWriter writer, SyndicationItem item, Uri feedBaseUri)
->>>>>>> a8a8dfe4
         {
             Uri baseUriToWrite = FeedUtils.GetBaseUriToWrite(feedBaseUri, item.BaseUri);
             if (baseUriToWrite != null)
@@ -1864,13 +1444,6 @@
             else
             {
                 if (_serializeExtensionsAsAtom)
-<<<<<<< HEAD
-=======
-                {
-                    _atomSerializer.WriteItemAuthorsTo(writer, item.Authors);
-                }
-                else
->>>>>>> a8a8dfe4
                 {
                     await _atomSerializer.WriteItemAuthorsToAsync(writer, item.Authors);
                 }
@@ -1956,13 +1529,6 @@
                     }
                 }
                 if (_serializeExtensionsAsAtom)
-<<<<<<< HEAD
-=======
-                {
-                    _atomSerializer.WriteLink(writer, item.Links[i], item.BaseUri);
-                }
-                else
->>>>>>> a8a8dfe4
                 {
                     await _atomSerializer.WriteLinkAsync(writer, item.Links[i], item.BaseUri);
                 }
@@ -1972,13 +1538,6 @@
             if (item.LastUpdatedTime > DateTimeOffset.MinValue)
             {
                 if (_serializeExtensionsAsAtom)
-<<<<<<< HEAD
-=======
-                {
-                    _atomSerializer.WriteItemLastUpdatedTimeTo(writer, item.LastUpdatedTime);
-                }
-                else
->>>>>>> a8a8dfe4
                 {
                     await _atomSerializer.WriteItemLastUpdatedTimeToAsync(writer, item.LastUpdatedTime);
                 }
@@ -1987,40 +1546,19 @@
             if (_serializeExtensionsAsAtom)
             {
                 _atomSerializer.WriteContentTo(writer, Atom10Constants.RightsTag, item.Copyright);
-<<<<<<< HEAD
-=======
-            }
-            else
-            {
-                TraceExtensionsIgnoredOnWrite(SR.ItemCopyrightIgnoredOnWrite);
->>>>>>> a8a8dfe4
             }
 
             if (!serializedContentAsDescription)
             {
                 if (_serializeExtensionsAsAtom)
-<<<<<<< HEAD
-=======
                 {
                     _atomSerializer.WriteContentTo(writer, Atom10Constants.ContentTag, item.Content);
                 }
-                else
->>>>>>> a8a8dfe4
-                {
-                    _atomSerializer.WriteContentTo(writer, Atom10Constants.ContentTag, item.Content);
-                }
             }
 
             if (item.Contributors.Count > 0)
             {
                 if (_serializeExtensionsAsAtom)
-<<<<<<< HEAD
-=======
-                {
-                    _atomSerializer.WriteItemContributorsTo(writer, item.Contributors);
-                }
-                else
->>>>>>> a8a8dfe4
                 {
                     await _atomSerializer.WriteItemContributorsToAsync(writer, item.Contributors);
                 }
@@ -2028,12 +1566,8 @@
 
             WriteElementExtensions(writer, item, this.Version);
         }
-
-<<<<<<< HEAD
+        
         private async Task WriteMediaEnclosureAsync(XmlWriterWrapper writer, SyndicationLink link, Uri baseUri)
-=======
-        private void WriteMediaEnclosure(XmlWriter writer, SyndicationLink link, Uri baseUri)
->>>>>>> a8a8dfe4
         {
             await writer.WriteStartElementAsync(Rss20Constants.EnclosureTag, Rss20Constants.Rss20Namespace);
             Uri baseUriToWrite = FeedUtils.GetBaseUriToWrite(baseUri, link.BaseUri);
@@ -2056,12 +1590,8 @@
             }
             await writer.WriteEndElementAsync();
         }
-
-<<<<<<< HEAD
+        
         private async Task WritePersonAsync(XmlWriterWrapper writer, string elementTag, SyndicationPerson person)
-=======
-        private void WritePerson(XmlWriter writer, string elementTag, SyndicationPerson person)
->>>>>>> a8a8dfe4
         {
             await writer.WriteStartElementAsync(elementTag, Rss20Constants.Rss20Namespace);
             WriteAttributeExtensions(writer, person, this.Version);
