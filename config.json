﻿{
  "settings": {
    "SkipTests": {
      "description": "Enables/Disables running tests.",
      "valueType": "property",
      "values": ["True", "False"],
      "defaultValue": true
    },
    "OSGroup": {
      "description": "OS Group for result binaries.",
      "valueType": "property",
      "values": ["AnyOS", "Windows_NT", "Linux", "OSX", "FreeBSD", "NetBSD"],
      "defaultValue": "${OSName}"
    },
    "TargetOS": {
      "description": "Target OS for result binaries.",
      "valueType": "property",
      "values": ["AnyOS", "Windows_NT", "Linux", "OSX", "FreeBSD", "NetBSD"],
      "defaultValue": "${OSName}"
    },
    "FilterToOSGroup": {
      "description": "FilterToOSGroup for result binaries.",
      "valueType": "property",
      "values": ["Windows_NT", "Linux", "OSX", "FreeBSD", "NetBSD"],
      "defaultValue": "${OSRid}"
    },
    "TestNugetRuntimeId": {
      "description": "Target OS for result binaries.",
      "valueType": "property",
      "values": ["win7-x64", "osx.10.10-x64", "ubuntu.14.04-x64", "ubuntu.16.04-x64", "etc-other-rids"],
      "defaultValue": "${OSRid}-x64"
    },
    "TestWithLocalLibraries": {
      "description": "Enables/Disables building and running tests against local libraries.",
      "valueType": "property",
      "values": ["True", "False"],
      "defaultValue": true
    },
    "RestoreDuringBuild": {
      "description": "Enables/Disables the restoration of packages.",
      "valueType": "property",
      "values": ["True", "False"],
      "defaultValue": true
    },
    "Platform": {
      "description": "Sets the value of the platform.",
      "valueType": "property",
      "values": ["AnyCPU", "x86", "arm", "x64", "arm64"],
      "defaultValue": "x64"
    },
    "ConfigurationGroup": {
      "description": "Sets the configuration group as Release or Debug",
      "valueType": "property",
      "values": ["Release", "Debug"],
      "defaultValue": "Debug"
    },
    "BuildPackages": {
      "description": "Enables/Disables building packages.",
      "valueType": "property",
      "values": ["True", "False"],
      "defaultValue": true
    },
    "BuildPackageLibraryReferences": {
      "description": "Enables/Disables building libraries referenced by packages.",
      "valueType": "property",
      "values": ["True", "False"],
      "defaultValue": true
    },
    "SkipManagedPackageBuild": {
      "description": "Enables/Disables building packages for managed builds.",
      "valueType": "property",
      "values": ["True", "False"],
      "defaultValue": true
    },
    "BuildTests": {
      "description": "Enables/Disables building tests.",
      "valueType": "property",
      "values": ["True", "False"],
      "defaultValue": true
    },
    "BuildTestsAgainstPackages": {
      "description": "Allows building tests against product packages.",
      "valueType": "property",
      "values": ["True", "False"],
      "defaultValue": true
    },
    "Coverage": {
      "description": "Enables code coverage runs.",
      "valueType": "property",
      "values": ["True", "False"],
      "defaultValue": true
    },
    "Outerloop": {
      "description": "Enables outerloops tests scenarios.",
      "valueType": "property",
      "values": ["True", "False"],
      "defaultValue": true
    },
    "BuildAllOSGroups": {
      "description": "Enables building the libraries for all OSes.",
      "valueType": "property",
      "values": ["True", "False"],
      "defaultValue": true
    },
    "OfficialBuildId": {
      "description": "Specifies the SeedDate and the revision of the build to generate the version of the libraries.",
      "valueType": "property",
      "values": [],
      "defaultValue": ""
    },
    "CloudDropAccountName": {
      "description": "Azure account name.",
      "valueType": "property",
      "values": [],
      "defaultValue": ""
    },
    "CloudDropAccessToken": {
      "description": "Azure access token",
      "valueType": "property",
      "values": [],
      "defaultValue": ""
    },
    "ContainerName": {
      "description": "Azure container name",
      "valueType": "property",
      "values": [],
      "defaultValue": ""
    },
    "BuildNumberMajor": {
      "description": "Product build major number.",
      "valueType": "property",
      "values": [],
      "defaultValue": ""
    },
    "BuildNumberMinor": {
      "description": "Product build minor number.",
      "valueType": "property",
      "values": [],
      "defaultValue": ""
    },
    "GenerateNativeVersionInfo": {
      "description": "Enables generation of the native version header.",
      "valueType": "property",
      "values": ["True", "False"],
      "defaultValue": true
    },
    "MsBuildLogging": {
      "description": "MsBuild logging options.",
      "valueType": "passThrough",
      "values": [],
      "defaultValue": "/flp:v=normal"
    },
    "MsBuildWarning": {
      "description": "MsBuild warning logging.",
      "valueType": "passThrough",
      "values": [],
      "defaultValue": "/flp2:warningsonly;logfile=msbuild.wrn"
    },
    "MsBuildError": {
      "description": "MsBuild error logging.",
      "valueType": "passThrough",
      "values": [],
      "defaultValue": "/flp3:errorsonly;logfile=msbuild.err"
    },
    "BuildArchitecture": {
      "description": "Sets the value of the build architecture.",
      "valueType": "passThrough",
      "values": ["x86", "arm", "arm-softfp", "x64", "arm64"],
      "defaultValue": "${CPUArch}"
    },
    "CmakeBuildType": {
      "description": "Sets the value of the build configuration.",
      "valueType": "passThrough",
      "values": [],
      "defaultValue": "Debug"
    },
    "HostOs": {
      "description": "OS for result binaries.",
      "valueType": "passThrough",
      "values": ["AnyOS", "Windows_NT", "Linux", "OSX", "FreeBSD", "NetBSD"],
      "defaultValue": "${OSName}"
    },
    "ProcessorCount": {
      "description": "Sets the value of the number of processors available.",
      "valueType": "passThrough",
      "values": ["Numeric values"],
      "defaultValue": "--numproc ${ProcessorCount}"
    },
    "Project": {
      "description": "Project where the commands are going to be applied.",
      "valueType": "passThrough",
      "values": [],
      "defaultValue": ""
    },
    "ExtraParameters": {
      "description": "Extra parameters will be passed to the selected command.",
      "valueType": "passThrough",
      "values": [],
      "defaultValue": ""
    },
    "BatchGenerateTestProjectJsons": {
      "description": "MsBuild target that generates the project.json files to build tests against packages.",
      "valueType": "target",
      "values": [],
      "defaultValue": ""
    },
    "BatchRestorePackages": {
      "description": "MsBuild target that restores the packages.",
      "valueType": "target",
      "values": [],
      "defaultValue": ""
    },
    "GenerateVersionHeader": {
      "description": "MsBuild target that generates the version header.",
      "valueType": "target",
      "values": [],
      "defaultValue": ""
    },
    "CleanAllProjects": {
      "description": "MsBuild target that deletes the binary output directory.",
      "valueType": "target",
      "values": [],
      "defaultValue": ""
    },
    "CleanPackages": {
      "description": "MsBuild target that deletes the repo-local nuget package directory.",
      "valueType": "target",
      "values": [],
      "defaultValue": ""
    },
    "CleanPackagesCache": {
      "description": "MsBuild target that deletes the user-local nuget package cache.",
      "valueType": "target",
      "values": [],
      "defaultValue": ""
    },
    "ProducesTarget": {
      "description": "MsBuild target that displays all of the artifacts this repo produces.",
      "valueType": "target",
      "values": [],
      "defaultValue": ""
    }    
  },
  "commands": {
    "build-managed": {
      "alias":{
        "binaries": {
          "description": "Only builds binaries. It doesn't restore packages.",
          "settings": {
            "RestoreDuringBuild": false,
            "BuildTests": false,
            "BuildPackages": false
          }
        },
        "packages": {
          "description": "Builds the NuGet packages.",
          "settings": {
            "Project": "src/packages.builds",
            "FilterToOSGroup":"default",
            "MsBuildLogging":"/flp:v=normal;LogFile=build-packages.log"
          }
        },
        "tests": {
          "description": "Builds the tests that are in the repository.",
          "settings": {
            "Project": "src/tests.builds",
            "MsBuildLogging":"/flp:v=normal;LogFile=build-tests.log"
          }
        },
        "debug": {
          "description": "Sets ConfigurationGroup=Debug or the value passed by the user.",
          "settings": {
            "ConfigurationGroup": "Debug"
          }
        },
        "release": {
          "description": "Sets ConfigurationGroup=Release or the value passed by the user.",
          "settings": {
            "ConfigurationGroup": "Release"
          }
        },
        "os": {
          "description": "Sets OSGroup to the OS name where the build is going to run or it is set to the value passed by the user.",
          "settings": {
            "OSGroup": "default"
          }
        },
        "target-os": {
          "description": "Sets TargetOS to the OS name where the build is going to run or it is set to the value passed by the user.",
          "settings": {
            "TargetOS": "default"
          }
        },
        "distroRid": {
          "description": "Sets the OS version to the TestNugetRuntimeId property.",
          "settings": {
            "TestNugetRuntimeId": "default"
          }
        },
        "GenerateVersion": {
          "description": "Generates the version header for native binaries.",
          "settings": {
            "GenerateNativeVersionInfo": true,
            "GenerateVersionHeader": "default"
          }
        },
        "DisableManagedPackage": {
          "description": "Generates the version header for native binaries.",
          "settings": {
            "SkipManagedPackageBuild": true
          }
        },
        "buildArch": {
          "description": "Passes the value of the build architecture to the respective build-native script.",
          "settings": {
            "Platform": "default"
          }
        },
        "verbose": {
          "description": "Passes /flp:v=diag to the msbuild command or the value passed by the user.",
          "settings": {
            "MsBuildLogging": "/flp:v=diag;LogFile=build-managed.log"
          }
        }
      },
      "defaultValues": {
        "toolName": "msbuild",
        "settings": {
          "OSGroup": "default",
          "TargetOS": "default",
          "ConfigurationGroup": "default",
          "MsBuildLogging":"default",
          "MsBuildWarning":"default",
          "MsBuildError":"default"
        }
      }
    },
    "build-native": {
      "alias": {
        "debug": {
          "description": "Passes Debug to respective build-native script.",
          "settings": {
            "CmakeBuildType": "Debug"
          }
        },
        "release": {
          "description": "Passes Release to respective build-native script.",
          "settings": {
            "CmakeBuildType": "Release"
          }
        },
        "buildArch": {
          "description": "Passes the value of the build architecture to the respective build-native script.",
          "settings": {
            "BuildArchitecture": "default"
          }
        },
        "os":{
          "description": "Passes the value of the OS to the respective build-native script.",
          "settings": {
            "HostOs": "default"
          }
        }
      },
      "defaultValues": {
        "toolName": "terminal",
        "Project": "src/Native/build-native",
        "settings": {
           "BuildArchitecture": "default", 
           "CmakeBuildType": "default",           
           "HostOs": "default",
           "ProcessorCount": "default"
         }
      }
    },
    "clean": {
      "alias": {
        "b": {
          "description": "Deletes the binary output directory.",
          "settings": {
            "CleanAllProjects": "default"
          }
        },
        "p": {
          "description": "Deletes the repo-local nuget package directory.",
          "settings": {
            "CleanPackages": "default"
            }
        },
        "c": {
          "description": "Deletes the user-local nuget package cache.",
          "settings": {
            "CleanPackagesCache": "default"
          }
        }
      },
      "defaultValues": {
        "toolName": "msbuild",
        "settings": {
          "MsBuildLogging":"/flp:v=normal;LogFile=clean.log"
        }
      }
    },
    "produces": {
      "alias": {},
      "defaultValues": {
        "toolName": "msbuild",
        "settings": {
          "Project": "src/packages.builds",
<<<<<<< HEAD
          "MsBuildParameters": "default",
=======
>>>>>>> 022a8c20
          "ProducesTarget":"default"
        }
      }
    },
    "publish-packages": {
      "alias": {
        "AzureAccount": {
          "description": "Account name to connect to Azure Blob storage. Required for the command to work.",
          "settings": {
            "CloudDropAccountName": "default"
          }
        },
        "AzureToken": {
          "description": "Account token to connect to Azure Blob storage. Required for the command to work.",
          "settings": {
            "CloudDropAccessToken": "default"
          }
        },
        "Container": {
          "description": "Container name of the Azure Blob where the packages are going to be stored. Required for the command to work.",
          "settings": {
            "ContainerName": "default"
          }
        },
        "verbose": {
          "description": "Passes /flp:v=diag to the msbuild command or the value passed by the user.",
          "settings": {
            "MsBuildLogging": "/flp:v=diag;LogFile=publish-packages.log"
          }
        }
      },
      "defaultValues": {
        "toolName": "msbuild",
        "settings": {
          "Project": "src/publish.proj",
          "MsBuildLogging":"/flp:v=normal;LogFile=publish-packages.log"
        }
      }
    },
    "sync": {
      "alias": {
        "p": {
          "description": "Restores all NuGet packages for repository.",
          "settings": {
            "RestoreDuringBuild":  true,
            "BatchRestorePackages": "default"
          }
        },
        "ab": {
          "description": "Downloads the latests product packages from Azure. The values for '-AzureAccount' and '-AzureToken' are required",
          "settings": {
            "Project": "src/syncAzure.proj"
          }
        },
        "t": {
          "description": "Generates project.jsons for test projects, restores packages, builds product and then builds tests against the generated project.json files.",
          "settings": {
            "RestoreDuringBuild":  true,
            "BuildTestsAgainstPackages": true,
            "BatchGenerateTestProjectJsons":  "default",
            "BatchRestorePackages": "default"
          }
        },
        "AzureAccount": {
          "description": "Account name to connect to Azure Blob storage. Required for -ab to work.",
          "settings": {
            "CloudDropAccountName": "default"
          }
        },
        "AzureToken": {
          "description": "Account token to connect to Azure Blob storage. Required for -ab to work.",
          "settings": {
            "CloudDropAccessToken": "default"
          }
        },
        "Container": {
          "description": "Container name of the Azure Blob where the packages are going to be stored.",
          "settings": {
            "ContainerName": "default"
          }
        },
        "BuildMajor": {
          "description": "To download a specific group of product packages, specify build number. The value for -BuildMinor required.",
          "settings": {
            "BuildNumberMajor": "default"
          }
        },
        "BuildMinor": {
          "description": "To download a specific group of product packages, specify build number. The value for -BuildMajor required.",
          "settings": {
            "BuildNumberMinor": "default"
          }
        },
        "verbose": {
          "description": "Passes /flp:v=diag to the msbuild command or the value passed by the user.",
          "settings": {
            "MsBuildLogging": "/flp:v=diag;LogFile=sync.log"
          }
        }
      },
      "defaultValues": {
        "toolName": "msbuild",
        "settings": {
          "MsBuildLogging":"/flp:v=normal;LogFile=sync.log"
        }
      }
    }
  },
  "tools": {
    "msbuild": {
      "osSpecific": {
        "windows": {
          "defaultParameters": "/nologo /verbosity:minimal /clp:Summary /maxcpucount /nodeReuse:false /l:BinClashLogger,Tools\\net45\\Microsoft.DotNet.Build.Tasks.dll;LogFile=binclash.log",
          "path": "Tools/msbuild.cmd"
        },
        "unix": {
          "defaultParameters": "/nologo /verbosity:minimal /clp:Summary /maxcpucount /l:BinClashLogger,Tools/Microsoft.DotNet.Build.Tasks.dll;LogFile=binclash.log",
          "path": "Tools/msbuild.sh"
        }
      },
      "valueTypes": {
        "property": "/p:{name}={value}",
        "target": "/t:{name}",
        "internal": "/{name}"
      }
    },
    "terminal": {
      "osSpecific": {
        "windows": {
          "filesExtension": "cmd"
        },
        "unix": {
          "filesExtension": "sh"
        }
      },
      "valueTypes": {}
    }
  }
}<|MERGE_RESOLUTION|>--- conflicted
+++ resolved
@@ -407,10 +407,6 @@
         "toolName": "msbuild",
         "settings": {
           "Project": "src/packages.builds",
-<<<<<<< HEAD
-          "MsBuildParameters": "default",
-=======
->>>>>>> 022a8c20
           "ProducesTarget":"default"
         }
       }
